﻿/*******************************************************************************************************************
 * FILE NAME   :    glow_effect.cpp
 *
 * PROJECT NAME:    Cuda Learning
 *
 * DESCRIPTION :    dilate or erode algorithm
 *
 * VERSION HISTORY
 * YYYY/MMM/DD      Author          Comments
 * 2022 DEC 14      Yu Liu          Creation
 *
 ********************************************************************************************************************/

 /* FILE NAME   : glow_effect.cpp
 * PROJECT NAME: Cuda Learning
 * DESCRIPTION : Implements various glow-related effects such as "blow" highlighting,
 *               mipmapping, and alpha blending to create bloom/glow effects on images and video frames.
 *               Integrates CUDA kernels, OpenCV, and TensorRT (for segmentation in the video pipeline).
 *               Uses triple buffering with non-blocking streams (created using cudaStreamNonBlocking)
 *               to accelerate asynchronous mipmap filtering.
 * IMPORTANT:  The engine is built for a fixed input shape ([4,3,384,384]). We ensure that every batch
 *             is padded to 4 images and remove any extra singleton dimensions. Additionally, before
 *             calling cv::resize, we check that the input image has valid dimensions.
 * VERSION     : Updated 2025 FEB 04 (with additional error-checking and exception handling)
 *******************************************************************************************************************/


#include "dilate_erode.hpp"
#include "gaussian_blur.hpp"
#include "opencv2/opencv.hpp"
#include <cuda_runtime.h>
#include "glow_effect.hpp"
#include "old_movies.cuh"
#include "all_common.h"
#include <torch/torch.h>
#include <vector>
#include "imageprocessingutil.hpp"
#include "trtinference.hpp"
#include <iostream>
#include <string>
#include <opencv2/cudawarping.hpp>
// <<<<<<< HEAD
#include <opencv2/core.hpp>
#include <opencv2/highgui.hpp>
#include <opencv2/cudaimgproc.hpp>
#include <opencv2/videoio.hpp>
#include <opencv2/imgproc.hpp>
#include <cuda_runtime.h>
#include <chrono>
#include <nvToolsExt.h>
#include "resizeWithTexture.h"
// #include <glow_effect/source_cu/mipmap.cu>

 // Global Variable Array: button_State
bool button_State[5] = { false, false, false, false, false };


#define FILTER_MORPH 1
#define FILTER_GAUSS 1



/**
 * @brief Applies a glowing effect to an image based on a segmentation mask.
 *
 * This function checks if the input segmentation mask contains regions that satisfy a specific condition.
 * If such regions are found, it creates an RGBA image with a pink overlay applied to all pixels.
 *
 * @param mask Input single-channel segmentation mask (CV_8UC1).
 * @param dst_rgba Output RGBA image (CV_8UC4) with the overlay applied.
 * @param param_KeyLevel Threshold level to determine target regions in the mask.
 * @param Delta Tolerance range around param_KeyLevel for determining target regions.
 */
// =======
#include <filesystem>
#include "mipmap.h"
#include "helper_cuda.h"  // For checkCudaErrors
#include <future>         // For std::async, std::future
#include <exception>

namespace fs = std::filesystem;

// Global boolean array indicating button states (for demonstration/testing).
bool button_State[5] = { false, false, false, false, false };

// Helper Visualization
void visualize_segmentation_regions(const cv::Mat& original_frame, const cv::Mat& mask, int param_KeyLevel, int Delta) {
	// Create a visualization image by blending original frame with colored regions
	cv::Mat visualization;
	if (original_frame.channels() == 3) {
		visualization = original_frame.clone();
	}
	else {
		cv::cvtColor(original_frame, visualization, cv::COLOR_BGRA2BGR);
	}

	// Apply a colored overlay to matched regions
	for (int i = 0; i < mask.rows; ++i) {
		for (int j = 0; j < mask.cols; ++j) {
			int mask_pixel = mask.at<uchar>(i, j);
			if (std::abs(mask_pixel - param_KeyLevel) < Delta) {
				// Draw a bright cyan highlight
				cv::Vec3b& pixel = visualization.at<cv::Vec3b>(i, j);
				// Blend with original (50% original, 50% highlight)
				pixel[0] = pixel[0] * 0.5 + 255 * 0.5; // B
				pixel[1] = pixel[1] * 0.5 + 255 * 0.5; // G
				pixel[2] = pixel[2] * 0.5;             // R
			}
		}
	}

	// Show the visualization
	cv::imshow("Segmentation Visualization", visualization);
}

////////////////////////////////////////////////////////////////////////////////
// Helper Function: convert_mask_to_rgba_buffer
////////////////////////////////////////////////////////////////////////////////
void convert_mask_to_rgba_buffer(const cv::Mat& mask, uchar4* dst, int frame_width, int frame_height, int param_KeyLevel) {
	for (int i = 0; i < frame_height; ++i) {
		for (int j = 0; j < frame_width; ++j) {
			unsigned char gray_value = mask.at<uchar>(i, j);
			if (gray_value == param_KeyLevel)
				dst[i * frame_width + j] = { gray_value, gray_value, gray_value, 255 };
			else
				dst[i * frame_width + j] = { 0, 0, 0, 0 };
		}
	}
}

////////////////////////////////////////////////////////////////////////////////
// Helper Function: triple_buffered_mipmap_pipeline
////////////////////////////////////////////////////////////////////////////////
std::vector<cv::Mat> triple_buffered_mipmap_pipeline(const std::vector<cv::Mat>& resized_masks,
	int frame_width, int frame_height,
	float default_scale, int param_KeyLevel) {
	int N = resized_masks.size();
	const int numBuffers = 3;
	std::vector<cv::Mat> outputImages(N);

	std::vector<uchar4*> tripleSrc(numBuffers, nullptr);
	std::vector<uchar4*> tripleDst(numBuffers, nullptr);
	std::vector<cudaStream_t> mipmapStreams(numBuffers);
	std::vector<cudaEvent_t> mipmapDone(numBuffers);

	for (int i = 0; i < numBuffers; ++i) {
		checkCudaErrors(cudaStreamCreateWithFlags(&mipmapStreams[i], cudaStreamNonBlocking));
		checkCudaErrors(cudaEventCreate(&mipmapDone[i]));
		checkCudaErrors(cudaMallocHost((void**)&tripleSrc[i], frame_width * frame_height * sizeof(uchar4)));
		checkCudaErrors(cudaMallocHost((void**)&tripleDst[i], frame_width * frame_height * sizeof(uchar4)));
	}

	for (int i = 0; i < N + 2; ++i) {
		if (i < N) {
			int bufIdx = i % numBuffers;
			convert_mask_to_rgba_buffer(resized_masks[i], tripleSrc[bufIdx], frame_width, frame_height, param_KeyLevel);
			apply_mipmap_async(resized_masks[i], tripleDst[bufIdx], default_scale, param_KeyLevel, mipmapStreams[bufIdx]);
			checkCudaErrors(cudaEventRecord(mipmapDone[bufIdx], mipmapStreams[bufIdx]));
		}
		if (i - 2 >= 0 && (i - 2) < N) {
			int bufIdx = (i - 2) % numBuffers;
			cudaError_t query = cudaEventQuery(mipmapDone[bufIdx]);
			if (query == cudaSuccess) {
				cv::Mat mipmapResult(frame_height, frame_width, CV_8UC4);
				memcpy(mipmapResult.data, tripleDst[bufIdx], frame_width * frame_height * sizeof(uchar4));
				outputImages[i - 2] = mipmapResult;
			}
			else if (query != cudaErrorNotReady) {
				checkCudaErrors(query);
			}
		}
	}

	for (int i = 0; i < numBuffers; ++i) {
		checkCudaErrors(cudaFreeHost(tripleSrc[i]));
		checkCudaErrors(cudaFreeHost(tripleDst[i]));
		checkCudaErrors(cudaStreamDestroy(mipmapStreams[i]));
		checkCudaErrors(cudaEventDestroy(mipmapDone[i]));
	}

	return outputImages;
}

////////////////////////////////////////////////////////////////////////////////
// Function: glow_blow
////////////////////////////////////////////////////////////////////////////////
////////////////////////////////////////////////////////////////////////////////
// Function: glow_blow
////////////////////////////////////////////////////////////////////////////////
// >>>>>>> dc03d1e01975d937278105b157d6e05d46516332
void glow_blow(const cv::Mat& mask, cv::Mat& dst_rgba, int param_KeyLevel, int Delta) {
	if (mask.empty()) {
		std::cerr << "Error: Segmentation mask is empty." << std::endl;
		return;
	}
	if (mask.type() != CV_8UC1) {
		std::cerr << "Error: Mask is not of type CV_8UC1." << std::endl;
		return;
	}

	// Create a destination image with zeros
	dst_rgba = cv::Mat::zeros(mask.size(), CV_8UC4);

	// Use a more vibrant color for better visibility
	cv::Vec4b overlay_color = { 147, 20, 226, 255 };

	// Variables to track target region information
	bool has_target_region = false;
	int target_pixel_count = 0;
	int min_x = mask.cols, max_x = 0;
	int min_y = mask.rows, max_y = 0;

	// Process the mask
	for (int i = 0; i < mask.rows; ++i) {
		for (int j = 0; j < mask.cols; ++j) {
			int mask_pixel = mask.at<uchar>(i, j);

			if (std::abs(mask_pixel - param_KeyLevel) < Delta) {
				has_target_region = true;
				target_pixel_count++;

				// Track bounding box of target region
				min_x = std::min(min_x, j);
				max_x = std::max(max_x, j);
				min_y = std::min(min_y, i);
				max_y = std::max(max_y, i);

				// Apply overlay ONLY to pixels that match the target value
				dst_rgba.at<cv::Vec4b>(i, j) = overlay_color;
			}
		}
	}
	// Print the result of the operation.
	// std::cout << "glow_blow completed. Target region " << (has_target_region ? "found and applied." : "not found.") << std::endl;

	// Print the target region information that was specifically requested
	if (has_target_region) {
		// Calculate percentage of frame covered
		double coverage_percent = (static_cast<double>(target_pixel_count) / (mask.rows * mask.cols)) * 100.0;
		std::cout << "Target region found!" << std::endl;
		std::cout << "  - Pixels matching target: " << target_pixel_count << " (" << coverage_percent << "% of frame)" << std::endl;
		std::cout << "  - Region bounding box: (" << min_x << "," << min_y << ") to (" << max_x << "," << max_y << ")" << std::endl;
		std::cout << "  - Box dimensions: " << (max_x - min_x + 1) << "x" << (max_y - min_y + 1) << std::endl;
	}
}

/**
 * @brief Applies a mipmap-like operation to a grayscale image, producing an RGBA output image.
 *
 * This function filters an input grayscale image based on a specified key level. Pixels matching the key level
 * are preserved with full opacity in an RGBA output image, while others are set to transparent. It also applies
 * a custom filter operation (filter_mipmap) on the processed data.
 *
 * @param input_gray Input single-channel grayscale image (CV_8UC1).
 * @param output_image Output RGBA image (CV_8UC4) with the mipmap operation applied.
 * @param scale Scaling factor used in the mipmap filter operation.
 * @param param_KeyLevel Grayscale value to determine target pixels in the input image.
 */

////////////////////////////////////////////////////////////////////////////////
// Function: apply_mipmap (Synchronous Version)
////////////////////////////////////////////////////////////////////////////////

void apply_mipmap(const cv::Mat& input_gray, cv::Mat& output_image, float scale, int param_KeyLevel) {
	int width = input_gray.cols;
	int height = input_gray.rows;

	if (input_gray.channels() != 1 || input_gray.type() != CV_8UC1) {
		std::cerr << "Error: Input image must be a single-channel grayscale image." << std::endl;
		return;
	}

	uchar4* src_img = new uchar4[width * height];
	uchar4* dst_img = new uchar4[width * height];

	for (int i = 0; i < height; ++i) {
		for (int j = 0; j < width; ++j) {
			unsigned char gray_value = input_gray.at<uchar>(i, j);
			if (gray_value == param_KeyLevel)
				src_img[i * width + j] = { gray_value, gray_value, gray_value, 255 };
			else
				src_img[i * width + j] = { 0, 0, 0, 0 };
		}
	}

//<<<<<<< HEAD
//	// Convert uchar4 array to OpenCV RGBA image for debugging purposes.
//	cv::Mat uchar4_image_before(height, width, CV_8UC4);
//	for (int i = 0; i < height; ++i) {
//		for (int j = 0; j < width; ++j) {
//			uchar4 value = src_img[i * width + j];
//			uchar4_image_before.at<cv::Vec4b>(i, j) = cv::Vec4b(value.x, value.y, value.z, value.w);
//		}
//	}
//	cv::imwrite("./pngOutput/converted_uchar4_before_mipmap.png", uchar4_image_before);
//	std::cout << "Converted uchar4 image saved as converted_uchar4_before_mipmap.png" << std::endl;
//
//	// Apply the mipmap filter operation.
//=======
// >>>>>>> dc03d1e01975d937278105b157d6e05d46516332
	filter_mipmap(width, height, scale, src_img, dst_img);

	output_image.create(height, width, CV_8UC4);
	for (int i = 0; i < height; ++i) {
		for (int j = 0; j < width; ++j) {
			uchar4 value = dst_img[i * width + j];
			output_image.at<cv::Vec4b>(i, j) = cv::Vec4b(value.x, value.y, value.z, value.w);
		}
	}

	std::cout << "apply_mipmap: Completed synchronous mipmap filtering." << std::endl;

	delete[] src_img;
	delete[] dst_img;
}

/**
 * @brief Mixes three images (source, highlighted, and mipmap) into a single output image using alpha blending.
 *
 * This function combines the source image, a highlighted image, and a mipmap result image. The mipmap result's
 * grayscale values are used as the alpha channel to blend the source and highlighted images, scaled by a key factor.
 *
 * @param src_img Input source image (must have 3 or 4 channels).
 * @param dst_rgba Input highlighted image (must have 4 channels).
 * @param mipmap_result Input mipmap image (must be single-channel grayscale or convertible to grayscale).
 * @param output_image Output image after blending (CV_8UC4).
 * @param param_KeyScale Scaling factor for alpha channel values.
 */
////////////////////////////////////////////////////////////////////////////////
// Function: apply_mipmap_async (Asynchronous Version)
////////////////////////////////////////////////////////////////////////////////
void apply_mipmap_async(const cv::Mat& input_gray, uchar4* dst_img, float scale, int param_KeyLevel, cudaStream_t stream) {
	int width = input_gray.cols;
	int height = input_gray.rows;

	uchar4* src_img = nullptr;
	checkCudaErrors(cudaMallocHost((void**)&src_img, width * height * sizeof(uchar4)));

	for (int i = 0; i < height; ++i) {
		for (int j = 0; j < width; ++j) {
			unsigned char gray_value = input_gray.at<uchar>(i, j);
			if (gray_value == param_KeyLevel)
				src_img[i * width + j] = { gray_value, gray_value, gray_value, 255 };
			else
				src_img[i * width + j] = { 0, 0, 0, 0 };
		}
	}

	filter_mipmap_async(width, height, scale, src_img, dst_img, stream);

	cudaStreamAddCallback(stream,
		[](cudaStream_t stream, cudaError_t status, void* userData) {
			uchar4* ptr = static_cast<uchar4*>(userData);
			cudaFreeHost(ptr);
		},
		src_img, 0);

	std::cout << "apply_mipmap_async: Launched asynchronous mipmap filtering on non-blocking stream." << std::endl;
}

////////////////////////////////////////////////////////////////////////////////
// Function: mix_images
////////////////////////////////////////////////////////////////////////////////
void mix_images(const cv::Mat& src_img, const cv::Mat& dst_rgba, const cv::Mat& mipmap_result, cv::Mat& output_image, float param_KeyScale) {
	if (src_img.empty() || dst_rgba.empty() || mipmap_result.empty()) {
		std::cerr << "Error: One or more input images are empty." << std::endl;
		return;
	}
	if (src_img.size() != dst_rgba.size() || src_img.size() != mipmap_result.size()) {
		std::cerr << "Error: Images must have the same dimensions." << std::endl;
		return;
	}

	cv::Mat src_rgba;
	if (src_img.channels() != 4)
		cv::cvtColor(src_img, src_rgba, cv::COLOR_BGR2BGRA);
	else
		src_rgba = src_img.clone();

	cv::Mat high_lighted_rgba;
	if (dst_rgba.channels() != 4)
		cv::cvtColor(dst_rgba, high_lighted_rgba, cv::COLOR_BGR2BGRA);
	else
		high_lighted_rgba = dst_rgba.clone();

	cv::Mat mipmap_gray;
	if (mipmap_result.channels() != 1)
		cv::cvtColor(mipmap_result, mipmap_gray, cv::COLOR_BGR2GRAY);
	else
		mipmap_gray = mipmap_result.clone();

	output_image = src_rgba.clone();

	for (int i = 0; i < src_rgba.rows; ++i) {
		for (int j = 0; j < src_rgba.cols; ++j) {
			uchar original_alpha = mipmap_gray.at<uchar>(i, j);
			uchar alpha = (original_alpha * static_cast<int>(param_KeyScale)) >> 8;
			cv::Vec4b src_pixel = src_rgba.at<cv::Vec4b>(i, j);
			cv::Vec4b dst_pixel = high_lighted_rgba.at<cv::Vec4b>(i, j);
			cv::Vec4b& output_pixel = output_image.at<cv::Vec4b>(i, j);
			for (int k = 0; k < 4; ++k) {
				int temp_pixel = (src_pixel[k] * (255 - alpha) + dst_pixel[k] * alpha) >> 8;
				output_pixel[k] = static_cast<uchar>(std::min(255, std::max(0, temp_pixel)));
			}
		}
	}

	std::cout << "mix_images: Image blending completed successfully." << std::endl;
}


cv::Mat threshold_mask_to_rgba(const cv::Mat& grayscale_mask, int param_KeyLevel, int tolerance)
{
	CV_Assert(grayscale_mask.type() == CV_8UC1);
	cv::Mat mask_rgba(grayscale_mask.size(), CV_8UC4, cv::Scalar(0, 0, 0, 0));

	for (int i = 0; i < grayscale_mask.rows; ++i) {
		for (int j = 0; j < grayscale_mask.cols; ++j) {
			uchar pixel = grayscale_mask.at<uchar>(i, j);
			// If pixel is exactly equal (or within tolerance) to param_KeyLevel, make it opaque.
			if (std::abs(pixel - param_KeyLevel) <= tolerance) {
				mask_rgba.at<cv::Vec4b>(i, j) = cv::Vec4b(pixel, pixel, pixel, 255);
			}
			else {
				mask_rgba.at<cv::Vec4b>(i, j) = cv::Vec4b(0, 0, 0, 0);
			}
		}
	}
	return mask_rgba;
}





/**
 * @brief Applies a glow effect to an input image using a grayscale mask.
 *
 * This function combines various operations including generating a highlighted effect,
 * applying a mipmap operation, and blending multiple images to produce a final result.
 *
 * @param image_nm Path to the source image file.
 * @param grayscale_mask Input grayscale mask image (CV_8UC1).
 */

////////////////////////////////////////////////////////////////////////////////
// Function: glow_effect_image
////////////////////////////////////////////////////////////////////////////////
void glow_effect_image(const char* image_nm, const cv::Mat& grayscale_mask) {
	cv::Mat src_img = cv::imread(image_nm);
	if (src_img.empty()) {
		std::cerr << "Error: Could not load source image." << std::endl;
		return;
	}

	cv::Mat dst_rgba;
	glow_blow(grayscale_mask, dst_rgba, param_KeyLevel, 10);

	cv::Mat mipmap_result;
	apply_mipmap(grayscale_mask, mipmap_result, static_cast<float>(default_scale), param_KeyLevel);

	cv::Mat final_result;
	mix_images(src_img, dst_rgba, mipmap_result, final_result, param_KeyScale);

	cv::imshow("Final Result", final_result);
	cv::waitKey(0);
}




/**
 * @brief Applies a glow effect to each frame of a video using segmentation and image processing.
 *
 * This function processes a video frame by frame, applying a glow effect based on a segmentation mask.
 * Each frame is processed using TensorRT for inference, mipmap operations, and blending to create the final result.
 * The processed frames are saved and combined into a new video.
 *
 * @param video_nm Path to the input video file.
 */


void glow_effect_video(const char* video_nm) {
	auto start_time = std::chrono::high_resolution_clock::now();
	// Print OpenCV build information for debugging.
	cv::String info = cv::getBuildInformation();
	std::cout << info << std::endl;

	cv::VideoCapture video;
	bool pause = false;

	// Open the video file.
	if (!video.open(video_nm, cv::VideoCaptureAPIs::CAP_ANY)) {
		std::cerr << "Error: Could not open video file: " << video_nm << std::endl;
		return;
	}

	// Retrieve video parameters.
	int frame_width = static_cast<int>(video.get(cv::CAP_PROP_FRAME_WIDTH));
	int frame_height = static_cast<int>(video.get(cv::CAP_PROP_FRAME_HEIGHT));
	int fps = static_cast<int>(video.get(cv::CAP_PROP_FPS));

	// Create an output folder for processed frames.
	std::string output_folder = "./VideoOutput";
	std::filesystem::create_directory(output_folder);

	// Define the TensorRT plan file path for segmentation.
	std::string planFilePath = "D:/csi4900/TRT-Plans/mobileone_s4.lw.plan";          // user config

	cv::Mat src_img, dst_img;
	int frame_count = 0; // Counter for saved frames.

	while (video.isOpened()) {
		// Prepare a batch of frames.
		std::vector<torch::Tensor> batch_frames;
		std::vector<cv::Mat> original_frames;

		for (int i = 0; i < 4; ++i) {
			if (!video.read(src_img) || src_img.empty()) {
				if (batch_frames.empty()) break; // End of video.
				batch_frames.push_back(batch_frames.back()); // Pad batch with last frame.
				original_frames.push_back(original_frames.back().clone());
				continue;
			}

			original_frames.push_back(src_img.clone());

			// Resize the frame to 384x384 for inference.
			cv::Mat resized_img;
			cv::resize(src_img, resized_img, cv::Size(384, 384));

			// Save temporary resized image.
			std::string temp_img_path = "./temp_video_frame_" + std::to_string(i) + ".png";
			cv::imwrite(temp_img_path, resized_img);

			// Convert the image to a tensor.
			torch::Tensor frame_tensor = ImageProcessingUtil::process_img(temp_img_path, false);
			frame_tensor = frame_tensor.to(torch::kFloat);
			batch_frames.push_back(frame_tensor);

			// Remove the temporary file.
			std::filesystem::remove(temp_img_path);
		}

		if (batch_frames.empty()) break; // All frames processed.

		// Pad batch if it contains fewer than 4 frames.
		while (batch_frames.size() < 4) {
			batch_frames.push_back(batch_frames.back());
			original_frames.push_back(original_frames.back().clone());
		}

		// Stack tensors into a batch.
		torch::Tensor batch_tensor = torch::stack(batch_frames, 0); // Shape: [4, 3, 384, 384]

		// Perform TensorRT inference to obtain segmentation masks.
		std::vector<cv::Mat> grayscale_masks = TRTInference::measure_segmentation_trt_performance_mul(planFilePath, batch_tensor, 1);

		if (!grayscale_masks.empty()) {
			for (int i = 0; i < 4; ++i) {
				cv::Mat grayscale_mask;
				cv::resize(grayscale_masks[i], grayscale_mask, original_frames[i].size());

				// Generate a glow effect using the mask.
				cv::Mat dst_rgba;
				glow_blow(grayscale_mask, dst_rgba, param_KeyLevel, 10);

				if (dst_rgba.channels() != 4) {
					cv::cvtColor(dst_rgba, dst_rgba, cv::COLOR_BGR2RGBA);
				}

				// Apply mipmap operations.
				cv::Mat mipmap_result;
				apply_mipmap(grayscale_mask, mipmap_result, static_cast<float>(default_scale), param_KeyLevel);

				// Blend frames using the glow effect and mipmap results.
				cv::Mat final_result;
				mix_images(original_frames[i], dst_rgba, mipmap_result, final_result, param_KeyScale);

				// Display the processed frame.
				cv::imshow("Processed Frame", final_result);
				int key = cv::waitKey(30);
				if (key == 'q') {
					video.release();
					cv::destroyAllWindows();
					return;
				}

				// Save the processed frame.
				std::string frame_output_path = output_folder + "/frame_" + std::to_string(frame_count++) + ".png";
				cv::imwrite(frame_output_path, final_result);
			}
		}
		else {
			std::cerr << "Warning: No grayscale mask generated for this batch." << std::endl;
		}
	}

	// Release video resources and close display windows.
	video.release();
	cv::destroyAllWindows();

	// Create the output video from processed frames.
	std::string output_video_path = output_folder + "/processed_video.avi";
	cv::VideoWriter output_video(output_video_path, cv::VideoWriter::fourcc('M', 'J', 'P', 'G'), fps,
		cv::Size(frame_width, frame_height));

	if (!output_video.isOpened()) {
		std::cerr << "Error: Could not open the output video file for writing: " << output_video_path << std::endl;
		return;
	}

	for (int i = 0; i < frame_count; ++i) {
		std::string frame_path = output_folder + "/frame_" + std::to_string(i) + ".png";
		cv::Mat frame = cv::imread(frame_path);
		if (frame.empty()) {
			std::cerr << "Warning: Could not read frame: " << frame_path << std::endl;
			continue;
		}
		output_video.write(frame);
	}

	output_video.release();
	std::cout << "Video processing completed. Saved to: " << output_video_path << std::endl;

	auto end_time = std::chrono::high_resolution_clock::now();
	std::chrono::duration<double>elapsed = end_time - start_time;

	double avg_frame_process = elapsed.count() / frame_count;
	double frames_per_second = 1.0 / avg_frame_process;

	std::cout << "Glow effect total processing time: " << elapsed.count() << " seconds." << std::endl;
	std::cout << "Total number of frames processed: " << frame_count << " frames." << std::endl;
	std::cout << "Average frame process time: " << avg_frame_process << " seconds/frame." << std::endl;
	std::cout << "Frames per second (fps): " << frames_per_second << " fps." << std::endl;
}

void glow_effect_video_triple_buffer(const char* video_nm, std::string planFilePath) {
	cv::String info = cv::getBuildInformation();
	std::cout << info << std::endl;

	cv::VideoCapture video;
	if (!video.open(video_nm, cv::VideoCaptureAPIs::CAP_ANY)) {
		std::cerr << "Error: Could not open video file: " << video_nm << std::endl;
		return;
	}

	int frame_width = static_cast<int>(video.get(cv::CAP_PROP_FRAME_WIDTH));
	int frame_height = static_cast<int>(video.get(cv::CAP_PROP_FRAME_HEIGHT));
	int fps = static_cast<int>(video.get(cv::CAP_PROP_FPS));

	cv::Size defaultSize((frame_width > 0) ? frame_width : 640, (frame_height > 0) ? frame_height : 360);

	if (!fs::exists("./VideoOutput/")) {
		if (fs::create_directory("./VideoOutput/"))
			std::cout << "Video Output Directory successfully created." << std::endl;
		else {
			std::cerr << "Failed to create video output folder." << std::endl;
			return;
		}
	}
	else {
		std::cout << "Video Output Directory already exists." << std::endl;
	}

	std::string output_video_path = "./VideoOutput/processed_video.avi";
	cv::VideoWriter output_video(output_video_path,
		cv::VideoWriter::fourcc('M', 'J', 'P', 'G'),
		fps, cv::Size((frame_width > 0) ? frame_width : defaultSize.width,
			(frame_height > 0) ? frame_height : defaultSize.height));
	if (!output_video.isOpened()) {
		std::cerr << "Error: Could not open the output video for writing: " << output_video_path << std::endl;
		return;
	}

	cv::cuda::GpuMat gpu_frame;
	// Containers for 8 frames per iteration.
	std::vector<torch::Tensor> batch_frames;
	std::vector<cv::Mat> original_frames;

	// Use two futures to run segmentation concurrently on sub-batches.
	std::future<std::vector<cv::Mat>> segFuture1, segFuture2;
	bool segFutureValid1 = false, segFutureValid2 = false;

	while (video.isOpened()) {
		batch_frames.clear();
		original_frames.clear();

		// Read a batch of 8 frames.
		for (int i = 0; i < 8; ++i) {
			cv::Mat frame;
			if (!video.read(frame) || frame.empty()) {
				if (batch_frames.empty())
					break;
				// Duplicate the last valid frame if we run out.
				batch_frames.push_back(batch_frames.back());
				original_frames.push_back(original_frames.back().clone());
				continue;
			}
			if (frame.empty() || frame.cols <= 0 || frame.rows <= 0) {
				std::cerr << "Warning: Read frame " << i << " is invalid. Using default blank image." << std::endl;
				frame = cv::Mat(defaultSize, CV_8UC3, cv::Scalar(0, 0, 0));
			}
			original_frames.push_back(frame.clone());

			gpu_frame.upload(frame);
			cv::cuda::GpuMat resized_gpu_frame;
			try {
				cv::cuda::resize(gpu_frame, resized_gpu_frame, cv::Size(384, 384));
			}
			catch (cv::Exception& e) {
				std::cerr << "Error during GPU resize: " << e.what() << ". Using blank image instead." << std::endl;
				cv::Mat blank(384, 384, frame.type(), cv::Scalar(0, 0, 0));
				resized_gpu_frame.upload(blank);
			}
			torch::Tensor frame_tensor = ImageProcessingUtil::process_img(resized_gpu_frame, false);
			frame_tensor = frame_tensor.to(torch::kFloat);
			batch_frames.push_back(frame_tensor);
		}
		if (batch_frames.empty())
			break;
		while (batch_frames.size() < 8) {
			batch_frames.push_back(batch_frames.back());
			original_frames.push_back(original_frames.back().clone());
		}

		// Process segmentation results from the previous iteration, if available.
		if (segFutureValid1) {
			std::vector<cv::Mat> grayscale_masks = segFuture1.get();
			segFutureValid1 = false;
			// Process first sub-batch (frames 0 to 3)
			std::vector<cv::Mat> resized_masks_batch;
			for (int i = 0; i < 4; ++i) {
				cv::Mat resized_mask;
				cv::Size targetSize = (original_frames[i].empty() || original_frames[i].cols <= 0 || original_frames[i].rows <= 0)
					? defaultSize : original_frames[i].size();
				try {
					cv::resize(grayscale_masks[i], resized_mask, targetSize);
				}
				catch (cv::Exception& e) {
					std::cerr << "Error during segmentation mask resize for sub-batch 1 frame " << i
						<< ": " << e.what() << ". Using blank mask." << std::endl;
					resized_mask = cv::Mat(targetSize, CV_8UC1, cv::Scalar(0));
				}
				resized_masks_batch.push_back(resized_mask);
			}

			std::vector<cv::Mat> glow_blow_results(4);
			for (int i = 0; i < 4; ++i) {
				cv::Mat dst_rgba;
				glow_blow(resized_masks_batch[i], dst_rgba, param_KeyLevel, 10);
				if (dst_rgba.channels() != 4)
					cv::cvtColor(dst_rgba, dst_rgba, cv::COLOR_BGR2RGBA);
				glow_blow_results[i] = dst_rgba;
			}
			std::vector<cv::Mat> mipmap_results = triple_buffered_mipmap_pipeline(
				resized_masks_batch, frame_width, frame_height, static_cast<float>(default_scale), param_KeyLevel
			);
			for (int i = 0; i < 4; ++i) {
				cv::Mat final_result;
				mix_images(original_frames[i], glow_blow_results[i], mipmap_results[i], final_result, param_KeyScale);
				if (final_result.empty() || final_result.size().width <= 0 || final_result.size().height <= 0) {
					std::cerr << "Warning: Final blended image is empty for sub-batch 1 frame " << i
						<< ". Creating blank output." << std::endl;
					final_result = cv::Mat(defaultSize, CV_8UC4, cv::Scalar(0, 0, 0, 255));
				}
				cv::imshow("Processed Frame", final_result);
				int key = cv::waitKey(30);
				if (key == 'q') {
					video.release();
					cv::destroyAllWindows();
					goto cleanup;
				}
				output_video.write(final_result);
			}
		}
		if (segFutureValid2) {
			std::vector<cv::Mat> grayscale_masks = segFuture2.get();
			segFutureValid2 = false;
			// Process second sub-batch (frames 4 to 7)
			std::vector<cv::Mat> resized_masks_batch;
			for (int i = 4; i < 8; ++i) {
				cv::Mat resized_mask;
				cv::Size targetSize = (original_frames[i].empty() || original_frames[i].cols <= 0 || original_frames[i].rows <= 0)
					? defaultSize : original_frames[i].size();
				try {
					cv::resize(grayscale_masks[i - 4], resized_mask, targetSize);
				}
				catch (cv::Exception& e) {
					std::cerr << "Error during segmentation mask resize for sub-batch 2 frame " << i - 4
						<< ": " << e.what() << ". Using blank mask." << std::endl;
					resized_mask = cv::Mat(targetSize, CV_8UC1, cv::Scalar(0));
				}
				resized_masks_batch.push_back(resized_mask);
			}
			std::vector<cv::Mat> glow_blow_results(4);
			for (int i = 0; i < 4; ++i) {
				cv::Mat dst_rgba;
				glow_blow(resized_masks_batch[i], dst_rgba, param_KeyLevel, 10);
				if (dst_rgba.channels() != 4)
					cv::cvtColor(dst_rgba, dst_rgba, cv::COLOR_BGR2RGBA);
				glow_blow_results[i] = dst_rgba;
			}
			std::vector<cv::Mat> mipmap_results = triple_buffered_mipmap_pipeline(
				resized_masks_batch, frame_width, frame_height, static_cast<float>(default_scale), param_KeyLevel
			);
			for (int i = 0; i < 4; ++i) {
				cv::Mat final_result;
				mix_images(original_frames[i + 4], glow_blow_results[i], mipmap_results[i], final_result, param_KeyScale);
				if (final_result.empty() || final_result.size().width <= 0 || final_result.size().height <= 0) {
					std::cerr << "Warning: Final blended image is empty for sub-batch 2 frame " << i
						<< ". Creating blank output." << std::endl;
					final_result = cv::Mat(defaultSize, CV_8UC4, cv::Scalar(0, 0, 0, 255));
				}
				cv::imshow("Processed Frame", final_result);
				int key = cv::waitKey(30);
				if (key == 'q') {
					video.release();
					cv::destroyAllWindows();
					goto cleanup;
				}
				output_video.write(final_result);
			}
		}

		// Prepare segmentation input for the current batch:
		// Create two sub-batch tensors (each containing 4 frames).
		torch::Tensor sub_batch_tensor1 = torch::stack(
			std::vector<torch::Tensor>(batch_frames.begin(), batch_frames.begin() + 4), 0);
		torch::Tensor sub_batch_tensor2 = torch::stack(
			std::vector<torch::Tensor>(batch_frames.begin() + 4, batch_frames.end()), 0);

		// Launch segmentation concurrently for both sub-batches.
		segFuture1 = std::async(std::launch::async,
			TRTInference::measure_segmentation_trt_performance_mul_concurrent,
			planFilePath, sub_batch_tensor1, 1);
		segFutureValid1 = true;
		segFuture2 = std::async(std::launch::async,
			TRTInference::measure_segmentation_trt_performance_mul_concurrent,
			planFilePath, sub_batch_tensor2, 1);
		segFutureValid2 = true;
	}

	// If any segmentation result is still pending, process it.
	if (segFutureValid1) {
		std::vector<cv::Mat> grayscale_masks = segFuture1.get();
		std::vector<cv::Mat> resized_masks_batch;
		for (int i = 0; i < 4; ++i) {
			cv::Mat resized_mask;
			cv::Size targetSize = (original_frames[i].empty() || original_frames[i].cols <= 0 || original_frames[i].rows <= 0)
				? defaultSize : original_frames[i].size();
			try {
				cv::resize(grayscale_masks[i], resized_mask, targetSize);
			}
			catch (cv::Exception& e) {
				std::cerr << "Error during final segmentation mask resize for sub-batch 1 frame " << i
					<< ": " << e.what() << ". Using blank mask." << std::endl;
				resized_mask = cv::Mat(targetSize, CV_8UC1, cv::Scalar(0));
			}
			resized_masks_batch.push_back(resized_mask);
		}
		std::vector<cv::Mat> glow_blow_results(4);
		for (int i = 0; i < 4; ++i) {
			cv::Mat dst_rgba;
			glow_blow(resized_masks_batch[i], dst_rgba, param_KeyLevel, 10);
			if (dst_rgba.channels() != 4)
				cv::cvtColor(dst_rgba, dst_rgba, cv::COLOR_BGR2RGBA);
			glow_blow_results[i] = dst_rgba;
		}
		std::vector<cv::Mat> mipmap_results = triple_buffered_mipmap_pipeline(
			resized_masks_batch, frame_width, frame_height, static_cast<float>(default_scale), param_KeyLevel
		);
		for (int i = 0; i < 4; ++i) {
			cv::Mat final_result;
			mix_images(original_frames[i], glow_blow_results[i], mipmap_results[i], final_result, param_KeyScale);
			if (final_result.empty() || final_result.size().width <= 0 || final_result.size().height <= 0) {
				std::cerr << "Warning: Final blended image is empty for final sub-batch 1 frame " << i
					<< ". Creating blank output." << std::endl;
				final_result = cv::Mat(defaultSize, CV_8UC4, cv::Scalar(0, 0, 0, 255));
			}
			cv::imshow("Processed Frame", final_result);
			int key = cv::waitKey(30);
			if (key == 'q') {
				video.release();
				cv::destroyAllWindows();
				goto cleanup;
			}
			output_video.write(final_result);
		}
	}
	if (segFutureValid2) {
		std::vector<cv::Mat> grayscale_masks = segFuture2.get();
		std::vector<cv::Mat> resized_masks_batch;
		for (int i = 4; i < 8; ++i) {
			cv::Mat resized_mask;
			cv::Size targetSize = (original_frames[i].empty() || original_frames[i].cols <= 0 || original_frames[i].rows <= 0)
				? defaultSize : original_frames[i].size();
			try {
				cv::resize(grayscale_masks[i - 4], resized_mask, targetSize);
			}
			catch (cv::Exception& e) {
				std::cerr << "Error during final segmentation mask resize for sub-batch 2 frame " << i - 4
					<< ": " << e.what() << ". Using blank mask." << std::endl;
				resized_mask = cv::Mat(targetSize, CV_8UC1, cv::Scalar(0));
			}
			resized_masks_batch.push_back(resized_mask);
		}
		std::vector<cv::Mat> glow_blow_results(4);
		for (int i = 0; i < 4; ++i) {
			cv::Mat dst_rgba;
			glow_blow(resized_masks_batch[i], dst_rgba, param_KeyLevel, 10);
			if (dst_rgba.channels() != 4)
				cv::cvtColor(dst_rgba, dst_rgba, cv::COLOR_BGR2RGBA);
			glow_blow_results[i] = dst_rgba;
		}
		std::vector<cv::Mat> mipmap_results = triple_buffered_mipmap_pipeline(
			resized_masks_batch, frame_width, frame_height, static_cast<float>(default_scale), param_KeyLevel
		);
		for (int i = 0; i < 4; ++i) {
			cv::Mat final_result;
			mix_images(original_frames[i + 4], glow_blow_results[i], mipmap_results[i], final_result, param_KeyScale);
			if (final_result.empty() || final_result.size().width <= 0 || final_result.size().height <= 0) {
				std::cerr << "Warning: Final blended image is empty for final sub-batch 2 frame " << i
					<< ". Creating blank output." << std::endl;
				final_result = cv::Mat(defaultSize, CV_8UC4, cv::Scalar(0, 0, 0, 255));
			}
			cv::imshow("Processed Frame", final_result);
			int key = cv::waitKey(30);
			if (key == 'q') {
				video.release();
				cv::destroyAllWindows();
				goto cleanup;
			}
			output_video.write(final_result);
		}
	}

cleanup:
	video.release();
	output_video.release();
	cv::destroyAllWindows();
	std::cout << "Video processing completed. Saved to: " << output_video_path << std::endl;
}



////////////////////////////////////////////////////////////////////////////////
// Function: glow_effect_video_graph
// Description: CUDA Graph accelerated version of glow_effect_video
////////////////////////////////////////////////////////////////////////////////
void glow_effect_video_graph(const char* video_nm, std::string planFilePath) {
	// Performance measurement
	auto total_start = std::chrono::high_resolution_clock::now();

	cv::String info = cv::getBuildInformation();
	std::cout << info << std::endl;

	// Open video
	cv::VideoCapture video;
	if (!video.open(video_nm, cv::VideoCaptureAPIs::CAP_ANY)) {
		std::cerr << "Error: Could not open video file: " << video_nm << std::endl;
		return;
	}

	int frame_width = static_cast<int>(video.get(cv::CAP_PROP_FRAME_WIDTH));
	int frame_height = static_cast<int>(video.get(cv::CAP_PROP_FRAME_HEIGHT));
	int fps = static_cast<int>(video.get(cv::CAP_PROP_FPS));

	cv::Size defaultSize((frame_width > 0) ? frame_width : 640, (frame_height > 0) ? frame_height : 360);

	// Create output directory if needed
	if (!fs::exists("./VideoOutput/")) {
		if (fs::create_directory("./VideoOutput/"))
			std::cout << "Video Output Directory successfully created." << std::endl;
		else {
			std::cerr << "Failed to create video output folder." << std::endl;
			return;
		}
	}
	else {
		std::cout << "Video Output Directory already exists." << std::endl;
	}

	// Create output video writer
	std::string output_video_path = "./VideoOutput/processed_video_graph.avi";
	cv::VideoWriter output_video(output_video_path,
		cv::VideoWriter::fourcc('M', 'J', 'P', 'G'),
		fps, cv::Size((frame_width > 0) ? frame_width : defaultSize.width,
			(frame_height > 0) ? frame_height : defaultSize.height));
	if (!output_video.isOpened()) {
		std::cerr << "Error: Could not open the output video for writing: " << output_video_path << std::endl;
		return;
	}

	// Performance metrics
	int total_frames = 0;
	double segmentation_time = 0.0;
	double post_processing_time = 0.0;

	// Main video processing - follows same structure as original function
	cv::cuda::GpuMat gpu_frame;
	std::vector<torch::Tensor> batch_frames;
	std::vector<cv::Mat> original_frames;

	// Use two futures to run segmentation concurrently on sub-batches
	std::future<std::vector<cv::Mat>> segFuture1, segFuture2;
	bool segFutureValid1 = false, segFutureValid2 = false;

	while (video.isOpened()) {
		batch_frames.clear();
		original_frames.clear();

		// Read a batch of 8 frames - same as original function
		for (int i = 0; i < 8; ++i) {
			cv::Mat frame;
			if (!video.read(frame) || frame.empty()) {
				if (batch_frames.empty())
					break;
				batch_frames.push_back(batch_frames.back());
				original_frames.push_back(original_frames.back().clone());
				continue;
			}

			total_frames++; // Count frames for performance metrics

			if (frame.empty() || frame.cols <= 0 || frame.rows <= 0) {
				std::cerr << "Warning: Read frame " << i << " is invalid. Using default blank image." << std::endl;
				frame = cv::Mat(defaultSize, CV_8UC3, cv::Scalar(0, 0, 0));
			}
			original_frames.push_back(frame.clone());

			gpu_frame.upload(frame);
			cv::cuda::GpuMat resized_gpu_frame;
			try {
				cv::cuda::resize(gpu_frame, resized_gpu_frame, cv::Size(384, 384));
			}
			catch (cv::Exception& e) {
				std::cerr << "Error during GPU resize: " << e.what() << ". Using blank image instead." << std::endl;
				cv::Mat blank(384, 384, frame.type(), cv::Scalar(0, 0, 0));
				resized_gpu_frame.upload(blank);
			}
			torch::Tensor frame_tensor = ImageProcessingUtil::process_img(resized_gpu_frame, false);
			frame_tensor = frame_tensor.to(torch::kFloat);
			batch_frames.push_back(frame_tensor);
		}
		if (batch_frames.empty())
			break;

		while (batch_frames.size() < 8) {
			batch_frames.push_back(batch_frames.back());
			original_frames.push_back(original_frames.back().clone());
		}

		// Process segmentation results from the previous iteration, if available
		if (segFutureValid1) {
			auto pp_start = std::chrono::high_resolution_clock::now();

			std::vector<cv::Mat> grayscale_masks = segFuture1.get();
			segFutureValid1 = false;

			// Process first sub-batch (frames 0 to 3) - same as original function
			std::vector<cv::Mat> resized_masks_batch;
			for (int i = 0; i < 4; ++i) {
				cv::Mat resized_mask;
				cv::Size targetSize = (original_frames[i].empty() || original_frames[i].cols <= 0 || original_frames[i].rows <= 0)
					? defaultSize : original_frames[i].size();
				try {
					cv::resize(grayscale_masks[i], resized_mask, targetSize);
				}
				catch (cv::Exception& e) {
					std::cerr << "Error during segmentation mask resize for sub-batch 1 frame " << i
						<< ": " << e.what() << ". Using blank mask." << std::endl;
					resized_mask = cv::Mat(targetSize, CV_8UC1, cv::Scalar(0));
				}
				resized_masks_batch.push_back(resized_mask);
			}

			std::vector<cv::Mat> glow_blow_results(4);
			for (int i = 0; i < 4; ++i) {
				cv::Mat dst_rgba;
				glow_blow(resized_masks_batch[i], dst_rgba, param_KeyLevel, 10);
				if (dst_rgba.channels() != 4)
					cv::cvtColor(dst_rgba, dst_rgba, cv::COLOR_BGR2RGBA);
				glow_blow_results[i] = dst_rgba;
			}

			std::vector<cv::Mat> mipmap_results = triple_buffered_mipmap_pipeline(
				resized_masks_batch, frame_width, frame_height, static_cast<float>(default_scale), param_KeyLevel
			);

			for (int i = 0; i < 4; ++i) {
				cv::Mat final_result;
				mix_images(original_frames[i], glow_blow_results[i], mipmap_results[i], final_result, param_KeyScale);
				if (final_result.empty() || final_result.size().width <= 0 || final_result.size().height <= 0) {
					std::cerr << "Warning: Final blended image is empty for sub-batch 1 frame " << i
						<< ". Creating blank output." << std::endl;
					final_result = cv::Mat(defaultSize, CV_8UC4, cv::Scalar(0, 0, 0, 255));
				}
				cv::imshow("Processed Frame (CUDA Graph)", final_result);
				int key = cv::waitKey(30);
				if (key == 'q') {
					video.release();
					cv::destroyAllWindows();
					goto cleanup;
				}
				output_video.write(final_result);
			}

			auto pp_end = std::chrono::high_resolution_clock::now();
			post_processing_time += std::chrono::duration<double>(pp_end - pp_start).count();
		}

		if (segFutureValid2) {
			auto pp_start = std::chrono::high_resolution_clock::now();

			std::vector<cv::Mat> grayscale_masks = segFuture2.get();
			segFutureValid2 = false;

			// Process second sub-batch (frames 4 to 7) - same as original function
			std::vector<cv::Mat> resized_masks_batch;
			for (int i = 4; i < 8; ++i) {
				cv::Mat resized_mask;
				cv::Size targetSize = (original_frames[i].empty() || original_frames[i].cols <= 0 || original_frames[i].rows <= 0)
					? defaultSize : original_frames[i].size();
				try {
					cv::resize(grayscale_masks[i - 4], resized_mask, targetSize);
				}
				catch (cv::Exception& e) {
					std::cerr << "Error during segmentation mask resize for sub-batch 2 frame " << i - 4
						<< ": " << e.what() << ". Using blank mask." << std::endl;
					resized_mask = cv::Mat(targetSize, CV_8UC1, cv::Scalar(0));
				}
				resized_masks_batch.push_back(resized_mask);
			}

			std::vector<cv::Mat> glow_blow_results(4);
			for (int i = 0; i < 4; ++i) {
				cv::Mat dst_rgba;
				glow_blow(resized_masks_batch[i], dst_rgba, param_KeyLevel, 10);
				if (dst_rgba.channels() != 4)
					cv::cvtColor(dst_rgba, dst_rgba, cv::COLOR_BGR2RGBA);
				glow_blow_results[i] = dst_rgba;
			}

			std::vector<cv::Mat> mipmap_results = triple_buffered_mipmap_pipeline(
				resized_masks_batch, frame_width, frame_height, static_cast<float>(default_scale), param_KeyLevel
			);

			for (int i = 0; i < 4; ++i) {
				cv::Mat final_result;
				mix_images(original_frames[i + 4], glow_blow_results[i], mipmap_results[i], final_result, param_KeyScale);
				if (final_result.empty() || final_result.size().width <= 0 || final_result.size().height <= 0) {
					std::cerr << "Warning: Final blended image is empty for sub-batch 2 frame " << i
						<< ". Creating blank output." << std::endl;
					final_result = cv::Mat(defaultSize, CV_8UC4, cv::Scalar(0, 0, 0, 255));
				}
				cv::imshow("Processed Frame (CUDA Graph)", final_result);
				int key = cv::waitKey(30);
				if (key == 'q') {
					video.release();
					cv::destroyAllWindows();
					goto cleanup;
				}
				output_video.write(final_result);
			}

			auto pp_end = std::chrono::high_resolution_clock::now();
			post_processing_time += std::chrono::duration<double>(pp_end - pp_start).count();
		}

		// Prepare segmentation for the current batch
		// Create two sub-batch tensors (each containing 4 frames)
		torch::Tensor sub_batch_tensor1 = torch::stack(
			std::vector<torch::Tensor>(batch_frames.begin(), batch_frames.begin() + 4), 0);
		torch::Tensor sub_batch_tensor2 = torch::stack(
			std::vector<torch::Tensor>(batch_frames.begin() + 4, batch_frames.end()), 0);

		// Launch segmentation concurrently for both sub-batches - using CUDA Graph version
		auto seg_start = std::chrono::high_resolution_clock::now();

		segFuture1 = std::async(std::launch::async,
			TRTInference::measure_segmentation_trt_performance_mul_concurrent_graph, // Use the graph version
			planFilePath, sub_batch_tensor1, 1);
		segFutureValid1 = true;

		segFuture2 = std::async(std::launch::async,
			TRTInference::measure_segmentation_trt_performance_mul_concurrent_graph, // Use the graph version 
			planFilePath, sub_batch_tensor2, 1);
		segFutureValid2 = true;

		auto seg_end = std::chrono::high_resolution_clock::now();
		segmentation_time += std::chrono::duration<double>(seg_end - seg_start).count();
	}

	// Process any remaining segmentation results - same as original function
	if (segFutureValid1) {
		auto pp_start = std::chrono::high_resolution_clock::now();

		std::vector<cv::Mat> grayscale_masks = segFuture1.get();
		std::vector<cv::Mat> resized_masks_batch;
		for (int i = 0; i < 4; ++i) {
			cv::Mat resized_mask;
			cv::Size targetSize = (original_frames[i].empty() || original_frames[i].cols <= 0 || original_frames[i].rows <= 0)
				? defaultSize : original_frames[i].size();
			try {
				cv::resize(grayscale_masks[i], resized_mask, targetSize);
			}
			catch (cv::Exception& e) {
				std::cerr << "Error during final segmentation mask resize for sub-batch 1 frame " << i
					<< ": " << e.what() << ". Using blank mask." << std::endl;
				resized_mask = cv::Mat(targetSize, CV_8UC1, cv::Scalar(0));
			}
			resized_masks_batch.push_back(resized_mask);
		}

		std::vector<cv::Mat> glow_blow_results(4);
		for (int i = 0; i < 4; ++i) {
			cv::Mat dst_rgba;
			glow_blow(resized_masks_batch[i], dst_rgba, param_KeyLevel, 10);
			if (dst_rgba.channels() != 4)
				cv::cvtColor(dst_rgba, dst_rgba, cv::COLOR_BGR2RGBA);
			glow_blow_results[i] = dst_rgba;
		}

		std::vector<cv::Mat> mipmap_results = triple_buffered_mipmap_pipeline(
			resized_masks_batch, frame_width, frame_height, static_cast<float>(default_scale), param_KeyLevel
		);

		for (int i = 0; i < 4; ++i) {
			cv::Mat final_result;
			mix_images(original_frames[i], glow_blow_results[i], mipmap_results[i], final_result, param_KeyScale);
			if (final_result.empty() || final_result.size().width <= 0 || final_result.size().height <= 0) {
				std::cerr << "Warning: Final blended image is empty for final sub-batch 1 frame " << i
					<< ". Creating blank output." << std::endl;
				final_result = cv::Mat(defaultSize, CV_8UC4, cv::Scalar(0, 0, 0, 255));
			}
			cv::imshow("Processed Frame (CUDA Graph)", final_result);
			int key = cv::waitKey(30);
			if (key == 'q') {
				video.release();
				cv::destroyAllWindows();
				goto cleanup;
			}
			output_video.write(final_result);
		}

		auto pp_end = std::chrono::high_resolution_clock::now();
		post_processing_time += std::chrono::duration<double>(pp_end - pp_start).count();
	}

	if (segFutureValid2) {
		auto pp_start = std::chrono::high_resolution_clock::now();

		std::vector<cv::Mat> grayscale_masks = segFuture2.get();
		std::vector<cv::Mat> resized_masks_batch;
		for (int i = 4; i < 8; ++i) {
			cv::Mat resized_mask;
			cv::Size targetSize = (original_frames[i].empty() || original_frames[i].cols <= 0 || original_frames[i].rows <= 0)
				? defaultSize : original_frames[i].size();
			try {
				cv::resize(grayscale_masks[i - 4], resized_mask, targetSize);
			}
			catch (cv::Exception& e) {
				std::cerr << "Error during final segmentation mask resize for sub-batch 2 frame " << i - 4
					<< ": " << e.what() << ". Using blank mask." << std::endl;
				resized_mask = cv::Mat(targetSize, CV_8UC1, cv::Scalar(0));
			}
			resized_masks_batch.push_back(resized_mask);
		}

		std::vector<cv::Mat> glow_blow_results(4);
		for (int i = 0; i < 4; ++i) {
			cv::Mat dst_rgba;
			glow_blow(resized_masks_batch[i], dst_rgba, param_KeyLevel, 10);
			if (dst_rgba.channels() != 4)
				cv::cvtColor(dst_rgba, dst_rgba, cv::COLOR_BGR2RGBA);
			glow_blow_results[i] = dst_rgba;
		}

		std::vector<cv::Mat> mipmap_results = triple_buffered_mipmap_pipeline(
			resized_masks_batch, frame_width, frame_height, static_cast<float>(default_scale), param_KeyLevel
		);

		for (int i = 0; i < 4; ++i) {
			cv::Mat final_result;
			mix_images(original_frames[i + 4], glow_blow_results[i], mipmap_results[i], final_result, param_KeyScale);
			if (final_result.empty() || final_result.size().width <= 0 || final_result.size().height <= 0) {
				std::cerr << "Warning: Final blended image is empty for final sub-batch 2 frame " << i
					<< ". Creating blank output." << std::endl;
				final_result = cv::Mat(defaultSize, CV_8UC4, cv::Scalar(0, 0, 0, 255));
			}
			cv::imshow("Processed Frame (CUDA Graph)", final_result);
			int key = cv::waitKey(30);
			if (key == 'q') {
				video.release();
				cv::destroyAllWindows();
				goto cleanup;
			}
			output_video.write(final_result);
		}

		auto pp_end = std::chrono::high_resolution_clock::now();
		post_processing_time += std::chrono::duration<double>(pp_end - pp_start).count();
	}

cleanup:
	auto total_end = std::chrono::high_resolution_clock::now();
	double total_time = std::chrono::duration<double>(total_end - total_start).count();

	video.release();
	output_video.release();
	cv::destroyAllWindows();

	// Output performance metrics
	std::cout << "---------------------------------------------------" << std::endl;
	std::cout << "CUDA Graph Video Processing Performance" << std::endl;
	std::cout << "---------------------------------------------------" << std::endl;
	std::cout << "Total frames processed: " << total_frames << std::endl;
	std::cout << "Total processing time: " << total_time << " seconds" << std::endl;
	if (total_frames > 0) {
		std::cout << "Average time per frame: " << (total_time * 1000.0) / total_frames << " ms" << std::endl;
		std::cout << "Effective frame rate: " << total_frames / total_time << " fps" << std::endl;
	}
	std::cout << "Segmentation time: " << segmentation_time << " seconds ("
		<< (segmentation_time / total_time) * 100.0 << "%)" << std::endl;
	std::cout << "Post-processing time: " << post_processing_time << " seconds ("
		<< (post_processing_time / total_time) * 100.0 << "%)" << std::endl;
	std::cout << "Video processing completed with CUDA Graph acceleration." << std::endl;
	std::cout << "Saved to: " << output_video_path << std::endl;
	std::cout << "---------------------------------------------------" << std::endl;
}

/**
 * @brief Applies a glow effect to video using parallel processing of single-batch TRT model
 *
 * This function processes video frames in parallel using multiple streams and the
 * single-batch TensorRT model. Fixed version addresses glow effect visibility issues.
 *
 * @param video_nm Path to the input video file
 * @param planFilePath Path to the single-batch TensorRT plan file
 */
void glow_effect_video_single_batch_parallel(const char* video_nm, std::string planFilePath) {
	std::cout << "Starting glow effect video processing with single value detection (unified kernel blending)" << std::endl;

	// *** CRITICAL FIX #1: Set appropriate parameters for visible glow effect ***
	param_KeyLevel = 56;  // Keep this as the target segmentation value
<<<<<<< HEAD
	param_KeyScale = 600; // Reduced from 1000 to 600 to prevent overexposure
	default_scale = 10;   // Set to default value to ensure proper mipmap scaling

	// Use moderate delta for detection (too high might cause bleed, too low might miss regions)
=======
	param_KeyScale = 600; // FIXED: Reduced from 1000 to 600 to prevent overexposure
	default_scale = 10;   // FIXED: Set to default value to ensure proper mipmap scaling

	// FIXED: Use moderate delta for detection (too high might cause bleed, too low might miss regions)
>>>>>>> 6fcda49f
	const int EXACT_DETECTION_DELTA = 20;

	// Performance timing
	auto total_start = std::chrono::high_resolution_clock::now();

	// Output OpenCV build information
	cv::String info = cv::getBuildInformation();
	std::cout << info << std::endl;

	// Open video
	cv::VideoCapture video;
	if (!video.open(video_nm, cv::VideoCaptureAPIs::CAP_ANY)) {
		std::cerr << "Error: Could not open video file: " << video_nm << std::endl;
		return;
	}

	// Get video properties
	int frame_width = static_cast<int>(video.get(cv::CAP_PROP_FRAME_WIDTH));
	int frame_height = static_cast<int>(video.get(cv::CAP_PROP_FRAME_HEIGHT));
	int fps = static_cast<int>(video.get(cv::CAP_PROP_FPS));

	cv::Size defaultSize((frame_width > 0) ? frame_width : 640,
		(frame_height > 0) ? frame_height : 360);

	// Create output directory if needed
	if (!fs::exists("./VideoOutput/")) {
		if (fs::create_directory("./VideoOutput/"))
			std::cout << "Video Output Directory successfully created." << std::endl;
		else {
			std::cerr << "Failed to create video output folder." << std::endl;
			return;
		}
	}

	// Create output video writer
	std::string output_video_path = "./VideoOutput/processed_video_single_value_unified.avi";
	cv::VideoWriter output_video(output_video_path,
		cv::VideoWriter::fourcc('M', 'J', 'P', 'G'),
		fps, cv::Size((frame_width > 0) ? frame_width : defaultSize.width,
			(frame_height > 0) ? frame_height : defaultSize.height));

	if (!output_video.isOpened()) {
		std::cerr << "Error: Could not open the output video for writing: " << output_video_path << std::endl;
		return;
	}

	// Performance metrics
	int total_frames = 0;
	double segmentation_time = 0.0;
	double post_processing_time = 0.0;

	// Number of parallel streams to use
	const int NUM_PARALLEL_STREAMS = 4;

	// Main processing loop
	cv::cuda::GpuMat gpu_frame;
	std::vector<cv::Mat> original_frames;
	std::vector<torch::Tensor> frame_tensors;

	bool processing = true;
	int batch_count = 0;

	// Create diagnostic windows
	cv::namedWindow("Segmentation Mask", cv::WINDOW_NORMAL);
	cv::namedWindow("Segmentation Visualization", cv::WINDOW_NORMAL);
	cv::namedWindow("Glow Overlay", cv::WINDOW_NORMAL);
	cv::namedWindow("Before-After Comparison", cv::WINDOW_NORMAL);
<<<<<<< HEAD
	cv::namedWindow("Processed Frame (Unified Kernel)", cv::WINDOW_NORMAL);
	cv::namedWindow("Debug: Processed Mask", cv::WINDOW_NORMAL);
=======
	cv::namedWindow("Debug: Processed Mask", cv::WINDOW_NORMAL); // FIXED: Added debug window
>>>>>>> 6fcda49f

	std::cout << "TARGET VALUE: " << param_KeyLevel << " (using delta: " << EXACT_DETECTION_DELTA << ")" << std::endl;

	while (processing) {
		batch_count++;
		std::cout << "Processing batch " << batch_count << std::endl;

		// Clear containers for this batch
		original_frames.clear();
		frame_tensors.clear();

		// Read a batch of frames (one for each parallel stream)
		for (int i = 0; i < NUM_PARALLEL_STREAMS; ++i) {
			cv::Mat frame;
			if (!video.read(frame) || frame.empty()) {
				if (i == 0) {
					// No more frames to process
					processing = false;
					break;
				}
				// Duplicate last valid frame if not enough frames in the batch
				if (!original_frames.empty()) {
					frame_tensors.push_back(frame_tensors.back().clone());
					original_frames.push_back(original_frames.back().clone());
				}
				continue;
			}

			total_frames++;

			// Validate frame dimensions
			if (frame.empty() || frame.cols <= 0 || frame.rows <= 0) {
				std::cerr << "Warning: Read frame " << i << " is invalid. Using default blank image." << std::endl;
				frame = cv::Mat(defaultSize, CV_8UC3, cv::Scalar(0, 0, 0));
			}

			original_frames.push_back(frame.clone());

			try {
				// Preprocess frame for TensorRT: upload to GPU and resize
				gpu_frame.upload(frame);
				cv::cuda::GpuMat resized_gpu_frame;
				try {
					cv::cuda::resize(gpu_frame, resized_gpu_frame, cv::Size(384, 384));
				}
				catch (cv::Exception& e) {
					std::cerr << "Error during GPU resize: " << e.what() << ". Using blank image instead." << std::endl;
					cv::Mat blank(384, 384, frame.type(), cv::Scalar(0, 0, 0));
					resized_gpu_frame.upload(blank);
				}
				torch::Tensor frame_tensor = ImageProcessingUtil::process_img(resized_gpu_frame, false);
				frame_tensor = frame_tensor.to(torch::kFloat32);
<<<<<<< HEAD
=======

				// Make sure tensor has batch dimension of 1
>>>>>>> 6fcda49f
				if (frame_tensor.dim() == 3) {
					frame_tensor = frame_tensor.unsqueeze(0);
				}
				frame_tensors.push_back(frame_tensor);
			}
			catch (const std::exception& e) {
				std::cerr << "Error preprocessing frame " << i << ": " << e.what() << std::endl;
<<<<<<< HEAD
=======
				// Create a dummy tensor with the right shape
>>>>>>> 6fcda49f
				torch::Tensor dummy_tensor = torch::zeros({ 1, 3, 384, 384 }, torch::kFloat32);
				frame_tensors.push_back(dummy_tensor);
			}
		}

		if (!processing || frame_tensors.empty()) {
			break;
		}

		// Measure segmentation time
		auto seg_start = std::chrono::high_resolution_clock::now();
<<<<<<< HEAD
=======

		// Run segmentation in parallel
>>>>>>> 6fcda49f
		std::vector<cv::Mat> segmentation_masks;
		try {
			segmentation_masks = TRTInference::measure_segmentation_trt_performance_single_batch_parallel(
				planFilePath, frame_tensors, NUM_PARALLEL_STREAMS);
		}
		catch (const std::exception& e) {
			std::cerr << "Error in segmentation inference: " << e.what() << std::endl;
			segmentation_masks.resize(frame_tensors.size());
			for (size_t i = 0; i < frame_tensors.size(); ++i) {
				segmentation_masks[i] = cv::Mat(384, 384, CV_8UC1, cv::Scalar(0));
			}
		}
		auto seg_end = std::chrono::high_resolution_clock::now();
		segmentation_time += std::chrono::duration<double>(seg_end - seg_start).count();

		// Post-process each frame
		auto pp_start = std::chrono::high_resolution_clock::now();

		// For each frame in the batch, process the segmentation mask and glow effect
		// (This loop is largely unchanged except for later replacing the triple-buffer/mix_images part.)
		std::vector<cv::Mat> processed_masks;      // Stores the cleaned (processed) mask
		std::vector<cv::Mat> glow_blow_results;      // Stores the glow overlay (from glow_blow)
		for (size_t i = 0; i < segmentation_masks.size() && i < original_frames.size(); ++i) {
			try {
				// Resize segmentation mask to match original frame size
				cv::Mat resized_mask;
				cv::Size targetSize = (original_frames[i].empty() || original_frames[i].cols <= 0 || original_frames[i].rows <= 0)
					? defaultSize : original_frames[i].size();
				try {
					if (segmentation_masks[i].empty() || segmentation_masks[i].cols <= 0 || segmentation_masks[i].rows <= 0) {
						resized_mask = cv::Mat(targetSize, CV_8UC1, cv::Scalar(0));
					}
					else {
						cv::resize(segmentation_masks[i], resized_mask, targetSize);
					}
				}
				catch (cv::Exception& e) {
					std::cerr << "Error during segmentation mask resize: " << e.what() << ". Using blank mask." << std::endl;
					resized_mask = cv::Mat(targetSize, CV_8UC1, cv::Scalar(0));
				}

<<<<<<< HEAD
				// *** CRITICAL FIX #2: Pre-process mask to force exact matching ***
=======
				// *** CRITICAL FIX #2: Pre-process masks to ensure exact value matches ***
				// The key issue: convert_mask_to_rgba_buffer() uses == comparison but glow_blow() uses a tolerance
>>>>>>> 6fcda49f
				cv::Mat processed_mask = resized_mask.clone();
				for (int y = 0; y < processed_mask.rows; ++y) {
					for (int x = 0; x < processed_mask.cols; ++x) {
						unsigned char pixel_value = processed_mask.at<uchar>(y, x);
<<<<<<< HEAD
=======
						// If pixel is within tolerance, convert it to EXACTLY param_KeyLevel
>>>>>>> 6fcda49f
						if (std::abs(pixel_value - param_KeyLevel) <= EXACT_DETECTION_DELTA) {
							processed_mask.at<uchar>(y, x) = param_KeyLevel;
						}
						else {
<<<<<<< HEAD
=======
							// Otherwise, set to 0 to ensure clean mask
>>>>>>> 6fcda49f
							processed_mask.at<uchar>(y, x) = 0;
						}
					}
				}
<<<<<<< HEAD
=======

				// FIXED: Display the processed mask (first frame only)
				if (i == 0) {
					cv::imshow("Debug: Processed Mask", processed_mask);
					// Count exact matches for debugging
					int exact_matches = cv::countNonZero(processed_mask == param_KeyLevel);
					std::cout << "Debug: Mask contains " << exact_matches << " exact matches with value "
						<< param_KeyLevel << std::endl;
				}

				// Store the processed mask for triple buffered mipmap processing
				resized_masks_batch.push_back(processed_mask);  // FIXED: Use processed mask
>>>>>>> 6fcda49f

				// Debug: Display the processed mask (first frame only)
				if (i == 0) {
					cv::imshow("Debug: Processed Mask", processed_mask);
					int exact_matches = cv::countNonZero(processed_mask == param_KeyLevel);
					std::cout << "Debug: Mask contains " << exact_matches << " exact matches with value "
						<< param_KeyLevel << std::endl;
				}

				processed_masks.push_back(processed_mask);

				// Create visualization of the mask (for display purposes)
				cv::Mat exact_value_mask = cv::Mat::zeros(resized_mask.size(), CV_8UC1);
				for (int y = 0; y < resized_mask.rows; ++y) {
					for (int j = 0; j < resized_mask.cols; ++j) {
						int mask_pixel = resized_mask.at<uchar>(y, j);
						if (std::abs(mask_pixel - param_KeyLevel) <= EXACT_DETECTION_DELTA) {
							exact_value_mask.at<uchar>(y, j) = 255;
						}
					}
				}
				if (i == 0) {
					cv::imshow("Segmentation Mask", exact_value_mask);
				}

				// Visualize segmentation on original frame (using a purple highlight)
				cv::Mat visualization = original_frames[i].clone();
				for (int y = 0; y < resized_mask.rows; ++y) {
					for (int j = 0; j < resized_mask.cols; ++j) {
						int mask_pixel = resized_mask.at<uchar>(y, j);
						if (std::abs(mask_pixel - param_KeyLevel) <= EXACT_DETECTION_DELTA) {
<<<<<<< HEAD
							cv::Vec3b& pixel = visualization.at<cv::Vec3b>(y, j);
							pixel[0] = pixel[0] * 0.5 + 238 * 0.5;
							pixel[1] = pixel[1] * 0.5 + 130 * 0.5;
							pixel[2] = pixel[2] * 0.5 + 238 * 0.5;
=======
							// Draw a bright highlight
							cv::Vec3b& pixel = visualization.at<cv::Vec3b>(y, j);
							// Blend with original (50% original, 50% highlight)
							pixel[0] = pixel[0] * 0.5 + 238 * 0.5; // B
							pixel[1] = pixel[1] * 0.5 + 130 * 0.5; // G
							pixel[2] = pixel[2] * 0.5 + 238 * 0.5; // R
>>>>>>> 6fcda49f
						}
					}
				}
				if (i == 0) {
					cv::imshow("Segmentation Visualization", visualization);
				}

				// Apply glow blow effect using the processed mask
				cv::Mat dst_rgba;
<<<<<<< HEAD
				glow_blow(processed_mask, dst_rgba, param_KeyLevel, EXACT_DETECTION_DELTA);
=======
				glow_blow(processed_mask, dst_rgba, param_KeyLevel, EXACT_DETECTION_DELTA);  // FIXED: Use processed mask

				// Ensure proper RGBA format
>>>>>>> 6fcda49f
				if (dst_rgba.channels() != 4) {
					cv::cvtColor(dst_rgba, dst_rgba, cv::COLOR_BGR2BGRA);
				}
				glow_blow_results.push_back(dst_rgba);
				if (i == 0) {
					cv::imshow("Glow Overlay", dst_rgba);
				}
			}
			catch (const std::exception& e) {
				std::cerr << "Error in mask preprocessing for frame " << i << ": " << e.what() << std::endl;
				cv::Size targetSize = (original_frames[i].empty() || original_frames[i].cols <= 0 || original_frames[i].rows <= 0)
					? defaultSize : original_frames[i].size();
				processed_masks.push_back(cv::Mat(targetSize, CV_8UC1, cv::Scalar(0)));
				glow_blow_results.push_back(cv::Mat(targetSize, CV_8UC4, cv::Scalar(0, 0, 0, 0)));
			}
		}

<<<<<<< HEAD
		// ---- New: Use unified GPU kernel for blending ----
		// For each frame in the batch, convert inputs to RGBA and call filter_and_blend
		for (size_t i = 0; i < original_frames.size() && i < glow_blow_results.size() && i < processed_masks.size(); ++i) {
			try {
				// Convert original frame to RGBA if necessary
				cv::Mat src_rgba;
				if (original_frames[i].channels() != 4) {
					cv::cvtColor(original_frames[i], src_rgba, cv::COLOR_BGR2BGRA);
				}
				else {
					src_rgba = original_frames[i].clone();
				}
=======
		// FIXED: Add debug info for masks before mipmap processing
		if (!resized_masks_batch.empty()) {
			cv::Mat first_mask = resized_masks_batch[0];
			double min_val, max_val;
			cv::minMaxLoc(first_mask, &min_val, &max_val);
			std::cout << "Debug: Before mipmap - First mask min: " << min_val
				<< ", max: " << max_val << std::endl;
		}

		// Apply triple buffered mipmap processing to all masks at once
		auto mipmap_start = std::chrono::high_resolution_clock::now();
		std::vector<cv::Mat> mipmap_results;

		if (!resized_masks_batch.empty()) {
			mipmap_results = triple_buffered_mipmap_pipeline(
				resized_masks_batch, frame_width, frame_height,
				static_cast<float>(default_scale), param_KeyLevel
			);
		}
>>>>>>> 6fcda49f

				// Convert the processed mask into an RGBA mask.
				// (Assumes you have a function threshold_mask_to_rgba that takes a single-channel mask,
				// the target value, and a tolerance, and returns a CV_8UC4 image.)
				cv::Mat mask_rgba = threshold_mask_to_rgba(processed_masks[i], param_KeyLevel, EXACT_DETECTION_DELTA);

<<<<<<< HEAD
				// Ensure the glow overlay is in RGBA format
				cv::Mat glow_rgba = glow_blow_results[i];
				if (glow_rgba.channels() != 4) {
					cv::cvtColor(glow_rgba, glow_rgba, cv::COLOR_BGR2RGBA);
				}

				// Prepare the output image buffer
=======
		// FIXED: Add debug info for mipmap results - this is where the error occurs
		if (!mipmap_results.empty()) {
			cv::Mat first_mipmap = mipmap_results[0];
			cv::Scalar mean = cv::mean(first_mipmap);
			std::cout << "Debug: Mipmap mean value: " << mean[0] << std::endl;

			// FIX: Manually count non-zero pixels for multi-channel image
			int nonZeroCount = 0;
			int totalPixels = first_mipmap.rows * first_mipmap.cols;
			for (int y = 0; y < first_mipmap.rows; ++y) {
				for (int x = 0; x < first_mipmap.cols; ++x) {
					cv::Vec4b pixel = first_mipmap.at<cv::Vec4b>(y, x);
					// If any channel has a non-zero value, count as non-zero
					if (pixel[0] > 0 || pixel[1] > 0 || pixel[2] > 0 || pixel[3] > 0) {
						nonZeroCount++;
					}
				}
			}

			double nonZeroPercent = 100.0 * nonZeroCount / totalPixels;
			std::cout << "Debug: Non-zero pixels in mipmap: " << nonZeroPercent << "%" << std::endl;

			// Display the first mipmap result
			cv::imshow("Mipmap Result", mipmap_results[0]);
		}

		// Now process each frame with the precomputed mipmap results
		for (size_t i = 0; i < original_frames.size() && i < glow_blow_results.size() && i < mipmap_results.size(); ++i) {
			try {
				// FIXED: Debug info for mix_images inputs
				if (i == 0) {
					std::cout << "Debug: Mixing - original: " << original_frames[i].size()
						<< ", glow: " << glow_blow_results[i].size()
						<< ", mipmap: " << mipmap_results[i].size() << std::endl;
				}

				// Blend original, glow, and mipmap
>>>>>>> 6fcda49f
				cv::Mat final_result;
				final_result.create(src_rgba.size(), CV_8UC4);

				// Call the unified GPU kernel which performs mipmap generation and blending
				filter_and_blend(src_rgba.cols, src_rgba.rows, default_scale, param_KeyScale,
					reinterpret_cast<uchar4*>(mask_rgba.data),
					reinterpret_cast<uchar4*>(glow_rgba.data),
					reinterpret_cast<uchar4*>(src_rgba.data),
					reinterpret_cast<uchar4*>(final_result.data));

				// Optional: Create a side-by-side comparison for the first frame in the batch
				if (i == 0) {
					cv::Mat comparison;
					cv::hconcat(src_rgba, final_result, comparison);
					cv::imshow("Before-After Comparison", comparison);
				}

				cv::imshow("Processed Frame (Unified Kernel)", final_result);
				int key = cv::waitKey(1);
				if (key == 'q') {
					processing = false;
					break;
				}
				output_video.write(final_result);
			}
			catch (const std::exception& e) {
				std::cerr << "Error in final unified blending for frame " << i << ": " << e.what() << std::endl;
				cv::Mat blank_output = cv::Mat(defaultSize, CV_8UC4, cv::Scalar(0, 0, 0, 255));
				output_video.write(blank_output);
				if (i == 0) {
					cv::imshow("Processed Frame (Unified Kernel)", blank_output);
					cv::waitKey(1);
				}
			}
		}
		// -----------------------------------------------------

		auto pp_end = std::chrono::high_resolution_clock::now();
		post_processing_time += std::chrono::duration<double>(pp_end - pp_start).count();

		std::cout << "Completed batch " << batch_count << " (" << original_frames.size()
			<< " frames, total: " << total_frames << ")" << std::endl;
	}

	auto total_end = std::chrono::high_resolution_clock::now();
	double total_time = std::chrono::duration<double>(total_end - total_start).count();

	// Clean up
	video.release();
	output_video.release();
	cv::destroyAllWindows();

	// Output performance metrics
	std::cout << "---------------------------------------------------" << std::endl;
	std::cout << "glow_effect_video_single_batch_parallel Performance" << std::endl;
	std::cout << "---------------------------------------------------" << std::endl;
	std::cout << "Target value processed: " << param_KeyLevel << std::endl;
	std::cout << "Delta tolerance: " << EXACT_DETECTION_DELTA << std::endl;
	std::cout << "Total frames processed: " << total_frames << std::endl;
	std::cout << "Total processing time: " << total_time << " seconds" << std::endl;
	if (total_frames > 0) {
		std::cout << "Average time per frame: " << (total_time * 1000.0) / total_frames << " ms" << std::endl;
		std::cout << "Effective frame rate: " << total_frames / total_time << " fps" << std::endl;
	}
	std::cout << "Segmentation time: " << segmentation_time << " seconds ("
		<< (segmentation_time / total_time) * 100.0 << "%)" << std::endl;
	std::cout << "Post-processing time: " << post_processing_time << " seconds ("
		<< (post_processing_time / total_time) * 100.0 << "%)" << std::endl;
	std::cout << "Video processing completed with unified kernel blending." << std::endl;
	std::cout << "Saved to: " << output_video_path << std::endl;
	std::cout << "---------------------------------------------------" << std::endl;
}<|MERGE_RESOLUTION|>--- conflicted
+++ resolved
@@ -1,1832 +1,1702 @@
-﻿/*******************************************************************************************************************
- * FILE NAME   :    glow_effect.cpp
- *
- * PROJECT NAME:    Cuda Learning
- *
- * DESCRIPTION :    dilate or erode algorithm
- *
- * VERSION HISTORY
- * YYYY/MMM/DD      Author          Comments
- * 2022 DEC 14      Yu Liu          Creation
- *
- ********************************************************************************************************************/
-
- /* FILE NAME   : glow_effect.cpp
- * PROJECT NAME: Cuda Learning
- * DESCRIPTION : Implements various glow-related effects such as "blow" highlighting,
- *               mipmapping, and alpha blending to create bloom/glow effects on images and video frames.
- *               Integrates CUDA kernels, OpenCV, and TensorRT (for segmentation in the video pipeline).
- *               Uses triple buffering with non-blocking streams (created using cudaStreamNonBlocking)
- *               to accelerate asynchronous mipmap filtering.
- * IMPORTANT:  The engine is built for a fixed input shape ([4,3,384,384]). We ensure that every batch
- *             is padded to 4 images and remove any extra singleton dimensions. Additionally, before
- *             calling cv::resize, we check that the input image has valid dimensions.
- * VERSION     : Updated 2025 FEB 04 (with additional error-checking and exception handling)
- *******************************************************************************************************************/
-
-
-#include "dilate_erode.hpp"
-#include "gaussian_blur.hpp"
-#include "opencv2/opencv.hpp"
-#include <cuda_runtime.h>
-#include "glow_effect.hpp"
-#include "old_movies.cuh"
-#include "all_common.h"
-#include <torch/torch.h>
-#include <vector>
-#include "imageprocessingutil.hpp"
-#include "trtinference.hpp"
-#include <iostream>
-#include <string>
-#include <opencv2/cudawarping.hpp>
-// <<<<<<< HEAD
-#include <opencv2/core.hpp>
-#include <opencv2/highgui.hpp>
-#include <opencv2/cudaimgproc.hpp>
-#include <opencv2/videoio.hpp>
-#include <opencv2/imgproc.hpp>
-#include <cuda_runtime.h>
-#include <chrono>
-#include <nvToolsExt.h>
-#include "resizeWithTexture.h"
-// #include <glow_effect/source_cu/mipmap.cu>
-
- // Global Variable Array: button_State
-bool button_State[5] = { false, false, false, false, false };
-
-
-#define FILTER_MORPH 1
-#define FILTER_GAUSS 1
-
-
-
-/**
- * @brief Applies a glowing effect to an image based on a segmentation mask.
- *
- * This function checks if the input segmentation mask contains regions that satisfy a specific condition.
- * If such regions are found, it creates an RGBA image with a pink overlay applied to all pixels.
- *
- * @param mask Input single-channel segmentation mask (CV_8UC1).
- * @param dst_rgba Output RGBA image (CV_8UC4) with the overlay applied.
- * @param param_KeyLevel Threshold level to determine target regions in the mask.
- * @param Delta Tolerance range around param_KeyLevel for determining target regions.
- */
-// =======
-#include <filesystem>
-#include "mipmap.h"
-#include "helper_cuda.h"  // For checkCudaErrors
-#include <future>         // For std::async, std::future
-#include <exception>
-
-namespace fs = std::filesystem;
-
-// Global boolean array indicating button states (for demonstration/testing).
-bool button_State[5] = { false, false, false, false, false };
-
-// Helper Visualization
-void visualize_segmentation_regions(const cv::Mat& original_frame, const cv::Mat& mask, int param_KeyLevel, int Delta) {
-	// Create a visualization image by blending original frame with colored regions
-	cv::Mat visualization;
-	if (original_frame.channels() == 3) {
-		visualization = original_frame.clone();
-	}
-	else {
-		cv::cvtColor(original_frame, visualization, cv::COLOR_BGRA2BGR);
-	}
-
-	// Apply a colored overlay to matched regions
-	for (int i = 0; i < mask.rows; ++i) {
-		for (int j = 0; j < mask.cols; ++j) {
-			int mask_pixel = mask.at<uchar>(i, j);
-			if (std::abs(mask_pixel - param_KeyLevel) < Delta) {
-				// Draw a bright cyan highlight
-				cv::Vec3b& pixel = visualization.at<cv::Vec3b>(i, j);
-				// Blend with original (50% original, 50% highlight)
-				pixel[0] = pixel[0] * 0.5 + 255 * 0.5; // B
-				pixel[1] = pixel[1] * 0.5 + 255 * 0.5; // G
-				pixel[2] = pixel[2] * 0.5;             // R
-			}
-		}
-	}
-
-	// Show the visualization
-	cv::imshow("Segmentation Visualization", visualization);
-}
-
-////////////////////////////////////////////////////////////////////////////////
-// Helper Function: convert_mask_to_rgba_buffer
-////////////////////////////////////////////////////////////////////////////////
-void convert_mask_to_rgba_buffer(const cv::Mat& mask, uchar4* dst, int frame_width, int frame_height, int param_KeyLevel) {
-	for (int i = 0; i < frame_height; ++i) {
-		for (int j = 0; j < frame_width; ++j) {
-			unsigned char gray_value = mask.at<uchar>(i, j);
-			if (gray_value == param_KeyLevel)
-				dst[i * frame_width + j] = { gray_value, gray_value, gray_value, 255 };
-			else
-				dst[i * frame_width + j] = { 0, 0, 0, 0 };
-		}
-	}
-}
-
-////////////////////////////////////////////////////////////////////////////////
-// Helper Function: triple_buffered_mipmap_pipeline
-////////////////////////////////////////////////////////////////////////////////
-std::vector<cv::Mat> triple_buffered_mipmap_pipeline(const std::vector<cv::Mat>& resized_masks,
-	int frame_width, int frame_height,
-	float default_scale, int param_KeyLevel) {
-	int N = resized_masks.size();
-	const int numBuffers = 3;
-	std::vector<cv::Mat> outputImages(N);
-
-	std::vector<uchar4*> tripleSrc(numBuffers, nullptr);
-	std::vector<uchar4*> tripleDst(numBuffers, nullptr);
-	std::vector<cudaStream_t> mipmapStreams(numBuffers);
-	std::vector<cudaEvent_t> mipmapDone(numBuffers);
-
-	for (int i = 0; i < numBuffers; ++i) {
-		checkCudaErrors(cudaStreamCreateWithFlags(&mipmapStreams[i], cudaStreamNonBlocking));
-		checkCudaErrors(cudaEventCreate(&mipmapDone[i]));
-		checkCudaErrors(cudaMallocHost((void**)&tripleSrc[i], frame_width * frame_height * sizeof(uchar4)));
-		checkCudaErrors(cudaMallocHost((void**)&tripleDst[i], frame_width * frame_height * sizeof(uchar4)));
-	}
-
-	for (int i = 0; i < N + 2; ++i) {
-		if (i < N) {
-			int bufIdx = i % numBuffers;
-			convert_mask_to_rgba_buffer(resized_masks[i], tripleSrc[bufIdx], frame_width, frame_height, param_KeyLevel);
-			apply_mipmap_async(resized_masks[i], tripleDst[bufIdx], default_scale, param_KeyLevel, mipmapStreams[bufIdx]);
-			checkCudaErrors(cudaEventRecord(mipmapDone[bufIdx], mipmapStreams[bufIdx]));
-		}
-		if (i - 2 >= 0 && (i - 2) < N) {
-			int bufIdx = (i - 2) % numBuffers;
-			cudaError_t query = cudaEventQuery(mipmapDone[bufIdx]);
-			if (query == cudaSuccess) {
-				cv::Mat mipmapResult(frame_height, frame_width, CV_8UC4);
-				memcpy(mipmapResult.data, tripleDst[bufIdx], frame_width * frame_height * sizeof(uchar4));
-				outputImages[i - 2] = mipmapResult;
-			}
-			else if (query != cudaErrorNotReady) {
-				checkCudaErrors(query);
-			}
-		}
-	}
-
-	for (int i = 0; i < numBuffers; ++i) {
-		checkCudaErrors(cudaFreeHost(tripleSrc[i]));
-		checkCudaErrors(cudaFreeHost(tripleDst[i]));
-		checkCudaErrors(cudaStreamDestroy(mipmapStreams[i]));
-		checkCudaErrors(cudaEventDestroy(mipmapDone[i]));
-	}
-
-	return outputImages;
-}
-
-////////////////////////////////////////////////////////////////////////////////
-// Function: glow_blow
-////////////////////////////////////////////////////////////////////////////////
-////////////////////////////////////////////////////////////////////////////////
-// Function: glow_blow
-////////////////////////////////////////////////////////////////////////////////
-// >>>>>>> dc03d1e01975d937278105b157d6e05d46516332
-void glow_blow(const cv::Mat& mask, cv::Mat& dst_rgba, int param_KeyLevel, int Delta) {
-	if (mask.empty()) {
-		std::cerr << "Error: Segmentation mask is empty." << std::endl;
-		return;
-	}
-	if (mask.type() != CV_8UC1) {
-		std::cerr << "Error: Mask is not of type CV_8UC1." << std::endl;
-		return;
-	}
-
-	// Create a destination image with zeros
-	dst_rgba = cv::Mat::zeros(mask.size(), CV_8UC4);
-
-	// Use a more vibrant color for better visibility
-	cv::Vec4b overlay_color = { 147, 20, 226, 255 };
-
-	// Variables to track target region information
-	bool has_target_region = false;
-	int target_pixel_count = 0;
-	int min_x = mask.cols, max_x = 0;
-	int min_y = mask.rows, max_y = 0;
-
-	// Process the mask
-	for (int i = 0; i < mask.rows; ++i) {
-		for (int j = 0; j < mask.cols; ++j) {
-			int mask_pixel = mask.at<uchar>(i, j);
-
-			if (std::abs(mask_pixel - param_KeyLevel) < Delta) {
-				has_target_region = true;
-				target_pixel_count++;
-
-				// Track bounding box of target region
-				min_x = std::min(min_x, j);
-				max_x = std::max(max_x, j);
-				min_y = std::min(min_y, i);
-				max_y = std::max(max_y, i);
-
-				// Apply overlay ONLY to pixels that match the target value
-				dst_rgba.at<cv::Vec4b>(i, j) = overlay_color;
-			}
-		}
-	}
-	// Print the result of the operation.
-	// std::cout << "glow_blow completed. Target region " << (has_target_region ? "found and applied." : "not found.") << std::endl;
-
-	// Print the target region information that was specifically requested
-	if (has_target_region) {
-		// Calculate percentage of frame covered
-		double coverage_percent = (static_cast<double>(target_pixel_count) / (mask.rows * mask.cols)) * 100.0;
-		std::cout << "Target region found!" << std::endl;
-		std::cout << "  - Pixels matching target: " << target_pixel_count << " (" << coverage_percent << "% of frame)" << std::endl;
-		std::cout << "  - Region bounding box: (" << min_x << "," << min_y << ") to (" << max_x << "," << max_y << ")" << std::endl;
-		std::cout << "  - Box dimensions: " << (max_x - min_x + 1) << "x" << (max_y - min_y + 1) << std::endl;
-	}
-}
-
-/**
- * @brief Applies a mipmap-like operation to a grayscale image, producing an RGBA output image.
- *
- * This function filters an input grayscale image based on a specified key level. Pixels matching the key level
- * are preserved with full opacity in an RGBA output image, while others are set to transparent. It also applies
- * a custom filter operation (filter_mipmap) on the processed data.
- *
- * @param input_gray Input single-channel grayscale image (CV_8UC1).
- * @param output_image Output RGBA image (CV_8UC4) with the mipmap operation applied.
- * @param scale Scaling factor used in the mipmap filter operation.
- * @param param_KeyLevel Grayscale value to determine target pixels in the input image.
- */
-
-////////////////////////////////////////////////////////////////////////////////
-// Function: apply_mipmap (Synchronous Version)
-////////////////////////////////////////////////////////////////////////////////
-
-void apply_mipmap(const cv::Mat& input_gray, cv::Mat& output_image, float scale, int param_KeyLevel) {
-	int width = input_gray.cols;
-	int height = input_gray.rows;
-
-	if (input_gray.channels() != 1 || input_gray.type() != CV_8UC1) {
-		std::cerr << "Error: Input image must be a single-channel grayscale image." << std::endl;
-		return;
-	}
-
-	uchar4* src_img = new uchar4[width * height];
-	uchar4* dst_img = new uchar4[width * height];
-
-	for (int i = 0; i < height; ++i) {
-		for (int j = 0; j < width; ++j) {
-			unsigned char gray_value = input_gray.at<uchar>(i, j);
-			if (gray_value == param_KeyLevel)
-				src_img[i * width + j] = { gray_value, gray_value, gray_value, 255 };
-			else
-				src_img[i * width + j] = { 0, 0, 0, 0 };
-		}
-	}
-
-//<<<<<<< HEAD
-//	// Convert uchar4 array to OpenCV RGBA image for debugging purposes.
-//	cv::Mat uchar4_image_before(height, width, CV_8UC4);
-//	for (int i = 0; i < height; ++i) {
-//		for (int j = 0; j < width; ++j) {
-//			uchar4 value = src_img[i * width + j];
-//			uchar4_image_before.at<cv::Vec4b>(i, j) = cv::Vec4b(value.x, value.y, value.z, value.w);
-//		}
-//	}
-//	cv::imwrite("./pngOutput/converted_uchar4_before_mipmap.png", uchar4_image_before);
-//	std::cout << "Converted uchar4 image saved as converted_uchar4_before_mipmap.png" << std::endl;
-//
-//	// Apply the mipmap filter operation.
-//=======
-// >>>>>>> dc03d1e01975d937278105b157d6e05d46516332
-	filter_mipmap(width, height, scale, src_img, dst_img);
-
-	output_image.create(height, width, CV_8UC4);
-	for (int i = 0; i < height; ++i) {
-		for (int j = 0; j < width; ++j) {
-			uchar4 value = dst_img[i * width + j];
-			output_image.at<cv::Vec4b>(i, j) = cv::Vec4b(value.x, value.y, value.z, value.w);
-		}
-	}
-
-	std::cout << "apply_mipmap: Completed synchronous mipmap filtering." << std::endl;
-
-	delete[] src_img;
-	delete[] dst_img;
-}
-
-/**
- * @brief Mixes three images (source, highlighted, and mipmap) into a single output image using alpha blending.
- *
- * This function combines the source image, a highlighted image, and a mipmap result image. The mipmap result's
- * grayscale values are used as the alpha channel to blend the source and highlighted images, scaled by a key factor.
- *
- * @param src_img Input source image (must have 3 or 4 channels).
- * @param dst_rgba Input highlighted image (must have 4 channels).
- * @param mipmap_result Input mipmap image (must be single-channel grayscale or convertible to grayscale).
- * @param output_image Output image after blending (CV_8UC4).
- * @param param_KeyScale Scaling factor for alpha channel values.
- */
-////////////////////////////////////////////////////////////////////////////////
-// Function: apply_mipmap_async (Asynchronous Version)
-////////////////////////////////////////////////////////////////////////////////
-void apply_mipmap_async(const cv::Mat& input_gray, uchar4* dst_img, float scale, int param_KeyLevel, cudaStream_t stream) {
-	int width = input_gray.cols;
-	int height = input_gray.rows;
-
-	uchar4* src_img = nullptr;
-	checkCudaErrors(cudaMallocHost((void**)&src_img, width * height * sizeof(uchar4)));
-
-	for (int i = 0; i < height; ++i) {
-		for (int j = 0; j < width; ++j) {
-			unsigned char gray_value = input_gray.at<uchar>(i, j);
-			if (gray_value == param_KeyLevel)
-				src_img[i * width + j] = { gray_value, gray_value, gray_value, 255 };
-			else
-				src_img[i * width + j] = { 0, 0, 0, 0 };
-		}
-	}
-
-	filter_mipmap_async(width, height, scale, src_img, dst_img, stream);
-
-	cudaStreamAddCallback(stream,
-		[](cudaStream_t stream, cudaError_t status, void* userData) {
-			uchar4* ptr = static_cast<uchar4*>(userData);
-			cudaFreeHost(ptr);
-		},
-		src_img, 0);
-
-	std::cout << "apply_mipmap_async: Launched asynchronous mipmap filtering on non-blocking stream." << std::endl;
-}
-
-////////////////////////////////////////////////////////////////////////////////
-// Function: mix_images
-////////////////////////////////////////////////////////////////////////////////
-void mix_images(const cv::Mat& src_img, const cv::Mat& dst_rgba, const cv::Mat& mipmap_result, cv::Mat& output_image, float param_KeyScale) {
-	if (src_img.empty() || dst_rgba.empty() || mipmap_result.empty()) {
-		std::cerr << "Error: One or more input images are empty." << std::endl;
-		return;
-	}
-	if (src_img.size() != dst_rgba.size() || src_img.size() != mipmap_result.size()) {
-		std::cerr << "Error: Images must have the same dimensions." << std::endl;
-		return;
-	}
-
-	cv::Mat src_rgba;
-	if (src_img.channels() != 4)
-		cv::cvtColor(src_img, src_rgba, cv::COLOR_BGR2BGRA);
-	else
-		src_rgba = src_img.clone();
-
-	cv::Mat high_lighted_rgba;
-	if (dst_rgba.channels() != 4)
-		cv::cvtColor(dst_rgba, high_lighted_rgba, cv::COLOR_BGR2BGRA);
-	else
-		high_lighted_rgba = dst_rgba.clone();
-
-	cv::Mat mipmap_gray;
-	if (mipmap_result.channels() != 1)
-		cv::cvtColor(mipmap_result, mipmap_gray, cv::COLOR_BGR2GRAY);
-	else
-		mipmap_gray = mipmap_result.clone();
-
-	output_image = src_rgba.clone();
-
-	for (int i = 0; i < src_rgba.rows; ++i) {
-		for (int j = 0; j < src_rgba.cols; ++j) {
-			uchar original_alpha = mipmap_gray.at<uchar>(i, j);
-			uchar alpha = (original_alpha * static_cast<int>(param_KeyScale)) >> 8;
-			cv::Vec4b src_pixel = src_rgba.at<cv::Vec4b>(i, j);
-			cv::Vec4b dst_pixel = high_lighted_rgba.at<cv::Vec4b>(i, j);
-			cv::Vec4b& output_pixel = output_image.at<cv::Vec4b>(i, j);
-			for (int k = 0; k < 4; ++k) {
-				int temp_pixel = (src_pixel[k] * (255 - alpha) + dst_pixel[k] * alpha) >> 8;
-				output_pixel[k] = static_cast<uchar>(std::min(255, std::max(0, temp_pixel)));
-			}
-		}
-	}
-
-	std::cout << "mix_images: Image blending completed successfully." << std::endl;
-}
-
-
-cv::Mat threshold_mask_to_rgba(const cv::Mat& grayscale_mask, int param_KeyLevel, int tolerance)
-{
-	CV_Assert(grayscale_mask.type() == CV_8UC1);
-	cv::Mat mask_rgba(grayscale_mask.size(), CV_8UC4, cv::Scalar(0, 0, 0, 0));
-
-	for (int i = 0; i < grayscale_mask.rows; ++i) {
-		for (int j = 0; j < grayscale_mask.cols; ++j) {
-			uchar pixel = grayscale_mask.at<uchar>(i, j);
-			// If pixel is exactly equal (or within tolerance) to param_KeyLevel, make it opaque.
-			if (std::abs(pixel - param_KeyLevel) <= tolerance) {
-				mask_rgba.at<cv::Vec4b>(i, j) = cv::Vec4b(pixel, pixel, pixel, 255);
-			}
-			else {
-				mask_rgba.at<cv::Vec4b>(i, j) = cv::Vec4b(0, 0, 0, 0);
-			}
-		}
-	}
-	return mask_rgba;
-}
-
-
-
-
-
-/**
- * @brief Applies a glow effect to an input image using a grayscale mask.
- *
- * This function combines various operations including generating a highlighted effect,
- * applying a mipmap operation, and blending multiple images to produce a final result.
- *
- * @param image_nm Path to the source image file.
- * @param grayscale_mask Input grayscale mask image (CV_8UC1).
- */
-
-////////////////////////////////////////////////////////////////////////////////
-// Function: glow_effect_image
-////////////////////////////////////////////////////////////////////////////////
-void glow_effect_image(const char* image_nm, const cv::Mat& grayscale_mask) {
-	cv::Mat src_img = cv::imread(image_nm);
-	if (src_img.empty()) {
-		std::cerr << "Error: Could not load source image." << std::endl;
-		return;
-	}
-
-	cv::Mat dst_rgba;
-	glow_blow(grayscale_mask, dst_rgba, param_KeyLevel, 10);
-
-	cv::Mat mipmap_result;
-	apply_mipmap(grayscale_mask, mipmap_result, static_cast<float>(default_scale), param_KeyLevel);
-
-	cv::Mat final_result;
-	mix_images(src_img, dst_rgba, mipmap_result, final_result, param_KeyScale);
-
-	cv::imshow("Final Result", final_result);
-	cv::waitKey(0);
-}
-
-
-
-
-/**
- * @brief Applies a glow effect to each frame of a video using segmentation and image processing.
- *
- * This function processes a video frame by frame, applying a glow effect based on a segmentation mask.
- * Each frame is processed using TensorRT for inference, mipmap operations, and blending to create the final result.
- * The processed frames are saved and combined into a new video.
- *
- * @param video_nm Path to the input video file.
- */
-
-
-void glow_effect_video(const char* video_nm) {
-	auto start_time = std::chrono::high_resolution_clock::now();
-	// Print OpenCV build information for debugging.
-	cv::String info = cv::getBuildInformation();
-	std::cout << info << std::endl;
-
-	cv::VideoCapture video;
-	bool pause = false;
-
-	// Open the video file.
-	if (!video.open(video_nm, cv::VideoCaptureAPIs::CAP_ANY)) {
-		std::cerr << "Error: Could not open video file: " << video_nm << std::endl;
-		return;
-	}
-
-	// Retrieve video parameters.
-	int frame_width = static_cast<int>(video.get(cv::CAP_PROP_FRAME_WIDTH));
-	int frame_height = static_cast<int>(video.get(cv::CAP_PROP_FRAME_HEIGHT));
-	int fps = static_cast<int>(video.get(cv::CAP_PROP_FPS));
-
-	// Create an output folder for processed frames.
-	std::string output_folder = "./VideoOutput";
-	std::filesystem::create_directory(output_folder);
-
-	// Define the TensorRT plan file path for segmentation.
-	std::string planFilePath = "D:/csi4900/TRT-Plans/mobileone_s4.lw.plan";          // user config
-
-	cv::Mat src_img, dst_img;
-	int frame_count = 0; // Counter for saved frames.
-
-	while (video.isOpened()) {
-		// Prepare a batch of frames.
-		std::vector<torch::Tensor> batch_frames;
-		std::vector<cv::Mat> original_frames;
-
-		for (int i = 0; i < 4; ++i) {
-			if (!video.read(src_img) || src_img.empty()) {
-				if (batch_frames.empty()) break; // End of video.
-				batch_frames.push_back(batch_frames.back()); // Pad batch with last frame.
-				original_frames.push_back(original_frames.back().clone());
-				continue;
-			}
-
-			original_frames.push_back(src_img.clone());
-
-			// Resize the frame to 384x384 for inference.
-			cv::Mat resized_img;
-			cv::resize(src_img, resized_img, cv::Size(384, 384));
-
-			// Save temporary resized image.
-			std::string temp_img_path = "./temp_video_frame_" + std::to_string(i) + ".png";
-			cv::imwrite(temp_img_path, resized_img);
-
-			// Convert the image to a tensor.
-			torch::Tensor frame_tensor = ImageProcessingUtil::process_img(temp_img_path, false);
-			frame_tensor = frame_tensor.to(torch::kFloat);
-			batch_frames.push_back(frame_tensor);
-
-			// Remove the temporary file.
-			std::filesystem::remove(temp_img_path);
-		}
-
-		if (batch_frames.empty()) break; // All frames processed.
-
-		// Pad batch if it contains fewer than 4 frames.
-		while (batch_frames.size() < 4) {
-			batch_frames.push_back(batch_frames.back());
-			original_frames.push_back(original_frames.back().clone());
-		}
-
-		// Stack tensors into a batch.
-		torch::Tensor batch_tensor = torch::stack(batch_frames, 0); // Shape: [4, 3, 384, 384]
-
-		// Perform TensorRT inference to obtain segmentation masks.
-		std::vector<cv::Mat> grayscale_masks = TRTInference::measure_segmentation_trt_performance_mul(planFilePath, batch_tensor, 1);
-
-		if (!grayscale_masks.empty()) {
-			for (int i = 0; i < 4; ++i) {
-				cv::Mat grayscale_mask;
-				cv::resize(grayscale_masks[i], grayscale_mask, original_frames[i].size());
-
-				// Generate a glow effect using the mask.
-				cv::Mat dst_rgba;
-				glow_blow(grayscale_mask, dst_rgba, param_KeyLevel, 10);
-
-				if (dst_rgba.channels() != 4) {
-					cv::cvtColor(dst_rgba, dst_rgba, cv::COLOR_BGR2RGBA);
-				}
-
-				// Apply mipmap operations.
-				cv::Mat mipmap_result;
-				apply_mipmap(grayscale_mask, mipmap_result, static_cast<float>(default_scale), param_KeyLevel);
-
-				// Blend frames using the glow effect and mipmap results.
-				cv::Mat final_result;
-				mix_images(original_frames[i], dst_rgba, mipmap_result, final_result, param_KeyScale);
-
-				// Display the processed frame.
-				cv::imshow("Processed Frame", final_result);
-				int key = cv::waitKey(30);
-				if (key == 'q') {
-					video.release();
-					cv::destroyAllWindows();
-					return;
-				}
-
-				// Save the processed frame.
-				std::string frame_output_path = output_folder + "/frame_" + std::to_string(frame_count++) + ".png";
-				cv::imwrite(frame_output_path, final_result);
-			}
-		}
-		else {
-			std::cerr << "Warning: No grayscale mask generated for this batch." << std::endl;
-		}
-	}
-
-	// Release video resources and close display windows.
-	video.release();
-	cv::destroyAllWindows();
-
-	// Create the output video from processed frames.
-	std::string output_video_path = output_folder + "/processed_video.avi";
-	cv::VideoWriter output_video(output_video_path, cv::VideoWriter::fourcc('M', 'J', 'P', 'G'), fps,
-		cv::Size(frame_width, frame_height));
-
-	if (!output_video.isOpened()) {
-		std::cerr << "Error: Could not open the output video file for writing: " << output_video_path << std::endl;
-		return;
-	}
-
-	for (int i = 0; i < frame_count; ++i) {
-		std::string frame_path = output_folder + "/frame_" + std::to_string(i) + ".png";
-		cv::Mat frame = cv::imread(frame_path);
-		if (frame.empty()) {
-			std::cerr << "Warning: Could not read frame: " << frame_path << std::endl;
-			continue;
-		}
-		output_video.write(frame);
-	}
-
-	output_video.release();
-	std::cout << "Video processing completed. Saved to: " << output_video_path << std::endl;
-
-	auto end_time = std::chrono::high_resolution_clock::now();
-	std::chrono::duration<double>elapsed = end_time - start_time;
-
-	double avg_frame_process = elapsed.count() / frame_count;
-	double frames_per_second = 1.0 / avg_frame_process;
-
-	std::cout << "Glow effect total processing time: " << elapsed.count() << " seconds." << std::endl;
-	std::cout << "Total number of frames processed: " << frame_count << " frames." << std::endl;
-	std::cout << "Average frame process time: " << avg_frame_process << " seconds/frame." << std::endl;
-	std::cout << "Frames per second (fps): " << frames_per_second << " fps." << std::endl;
-}
-
-void glow_effect_video_triple_buffer(const char* video_nm, std::string planFilePath) {
-	cv::String info = cv::getBuildInformation();
-	std::cout << info << std::endl;
-
-	cv::VideoCapture video;
-	if (!video.open(video_nm, cv::VideoCaptureAPIs::CAP_ANY)) {
-		std::cerr << "Error: Could not open video file: " << video_nm << std::endl;
-		return;
-	}
-
-	int frame_width = static_cast<int>(video.get(cv::CAP_PROP_FRAME_WIDTH));
-	int frame_height = static_cast<int>(video.get(cv::CAP_PROP_FRAME_HEIGHT));
-	int fps = static_cast<int>(video.get(cv::CAP_PROP_FPS));
-
-	cv::Size defaultSize((frame_width > 0) ? frame_width : 640, (frame_height > 0) ? frame_height : 360);
-
-	if (!fs::exists("./VideoOutput/")) {
-		if (fs::create_directory("./VideoOutput/"))
-			std::cout << "Video Output Directory successfully created." << std::endl;
-		else {
-			std::cerr << "Failed to create video output folder." << std::endl;
-			return;
-		}
-	}
-	else {
-		std::cout << "Video Output Directory already exists." << std::endl;
-	}
-
-	std::string output_video_path = "./VideoOutput/processed_video.avi";
-	cv::VideoWriter output_video(output_video_path,
-		cv::VideoWriter::fourcc('M', 'J', 'P', 'G'),
-		fps, cv::Size((frame_width > 0) ? frame_width : defaultSize.width,
-			(frame_height > 0) ? frame_height : defaultSize.height));
-	if (!output_video.isOpened()) {
-		std::cerr << "Error: Could not open the output video for writing: " << output_video_path << std::endl;
-		return;
-	}
-
-	cv::cuda::GpuMat gpu_frame;
-	// Containers for 8 frames per iteration.
-	std::vector<torch::Tensor> batch_frames;
-	std::vector<cv::Mat> original_frames;
-
-	// Use two futures to run segmentation concurrently on sub-batches.
-	std::future<std::vector<cv::Mat>> segFuture1, segFuture2;
-	bool segFutureValid1 = false, segFutureValid2 = false;
-
-	while (video.isOpened()) {
-		batch_frames.clear();
-		original_frames.clear();
-
-		// Read a batch of 8 frames.
-		for (int i = 0; i < 8; ++i) {
-			cv::Mat frame;
-			if (!video.read(frame) || frame.empty()) {
-				if (batch_frames.empty())
-					break;
-				// Duplicate the last valid frame if we run out.
-				batch_frames.push_back(batch_frames.back());
-				original_frames.push_back(original_frames.back().clone());
-				continue;
-			}
-			if (frame.empty() || frame.cols <= 0 || frame.rows <= 0) {
-				std::cerr << "Warning: Read frame " << i << " is invalid. Using default blank image." << std::endl;
-				frame = cv::Mat(defaultSize, CV_8UC3, cv::Scalar(0, 0, 0));
-			}
-			original_frames.push_back(frame.clone());
-
-			gpu_frame.upload(frame);
-			cv::cuda::GpuMat resized_gpu_frame;
-			try {
-				cv::cuda::resize(gpu_frame, resized_gpu_frame, cv::Size(384, 384));
-			}
-			catch (cv::Exception& e) {
-				std::cerr << "Error during GPU resize: " << e.what() << ". Using blank image instead." << std::endl;
-				cv::Mat blank(384, 384, frame.type(), cv::Scalar(0, 0, 0));
-				resized_gpu_frame.upload(blank);
-			}
-			torch::Tensor frame_tensor = ImageProcessingUtil::process_img(resized_gpu_frame, false);
-			frame_tensor = frame_tensor.to(torch::kFloat);
-			batch_frames.push_back(frame_tensor);
-		}
-		if (batch_frames.empty())
-			break;
-		while (batch_frames.size() < 8) {
-			batch_frames.push_back(batch_frames.back());
-			original_frames.push_back(original_frames.back().clone());
-		}
-
-		// Process segmentation results from the previous iteration, if available.
-		if (segFutureValid1) {
-			std::vector<cv::Mat> grayscale_masks = segFuture1.get();
-			segFutureValid1 = false;
-			// Process first sub-batch (frames 0 to 3)
-			std::vector<cv::Mat> resized_masks_batch;
-			for (int i = 0; i < 4; ++i) {
-				cv::Mat resized_mask;
-				cv::Size targetSize = (original_frames[i].empty() || original_frames[i].cols <= 0 || original_frames[i].rows <= 0)
-					? defaultSize : original_frames[i].size();
-				try {
-					cv::resize(grayscale_masks[i], resized_mask, targetSize);
-				}
-				catch (cv::Exception& e) {
-					std::cerr << "Error during segmentation mask resize for sub-batch 1 frame " << i
-						<< ": " << e.what() << ". Using blank mask." << std::endl;
-					resized_mask = cv::Mat(targetSize, CV_8UC1, cv::Scalar(0));
-				}
-				resized_masks_batch.push_back(resized_mask);
-			}
-
-			std::vector<cv::Mat> glow_blow_results(4);
-			for (int i = 0; i < 4; ++i) {
-				cv::Mat dst_rgba;
-				glow_blow(resized_masks_batch[i], dst_rgba, param_KeyLevel, 10);
-				if (dst_rgba.channels() != 4)
-					cv::cvtColor(dst_rgba, dst_rgba, cv::COLOR_BGR2RGBA);
-				glow_blow_results[i] = dst_rgba;
-			}
-			std::vector<cv::Mat> mipmap_results = triple_buffered_mipmap_pipeline(
-				resized_masks_batch, frame_width, frame_height, static_cast<float>(default_scale), param_KeyLevel
-			);
-			for (int i = 0; i < 4; ++i) {
-				cv::Mat final_result;
-				mix_images(original_frames[i], glow_blow_results[i], mipmap_results[i], final_result, param_KeyScale);
-				if (final_result.empty() || final_result.size().width <= 0 || final_result.size().height <= 0) {
-					std::cerr << "Warning: Final blended image is empty for sub-batch 1 frame " << i
-						<< ". Creating blank output." << std::endl;
-					final_result = cv::Mat(defaultSize, CV_8UC4, cv::Scalar(0, 0, 0, 255));
-				}
-				cv::imshow("Processed Frame", final_result);
-				int key = cv::waitKey(30);
-				if (key == 'q') {
-					video.release();
-					cv::destroyAllWindows();
-					goto cleanup;
-				}
-				output_video.write(final_result);
-			}
-		}
-		if (segFutureValid2) {
-			std::vector<cv::Mat> grayscale_masks = segFuture2.get();
-			segFutureValid2 = false;
-			// Process second sub-batch (frames 4 to 7)
-			std::vector<cv::Mat> resized_masks_batch;
-			for (int i = 4; i < 8; ++i) {
-				cv::Mat resized_mask;
-				cv::Size targetSize = (original_frames[i].empty() || original_frames[i].cols <= 0 || original_frames[i].rows <= 0)
-					? defaultSize : original_frames[i].size();
-				try {
-					cv::resize(grayscale_masks[i - 4], resized_mask, targetSize);
-				}
-				catch (cv::Exception& e) {
-					std::cerr << "Error during segmentation mask resize for sub-batch 2 frame " << i - 4
-						<< ": " << e.what() << ". Using blank mask." << std::endl;
-					resized_mask = cv::Mat(targetSize, CV_8UC1, cv::Scalar(0));
-				}
-				resized_masks_batch.push_back(resized_mask);
-			}
-			std::vector<cv::Mat> glow_blow_results(4);
-			for (int i = 0; i < 4; ++i) {
-				cv::Mat dst_rgba;
-				glow_blow(resized_masks_batch[i], dst_rgba, param_KeyLevel, 10);
-				if (dst_rgba.channels() != 4)
-					cv::cvtColor(dst_rgba, dst_rgba, cv::COLOR_BGR2RGBA);
-				glow_blow_results[i] = dst_rgba;
-			}
-			std::vector<cv::Mat> mipmap_results = triple_buffered_mipmap_pipeline(
-				resized_masks_batch, frame_width, frame_height, static_cast<float>(default_scale), param_KeyLevel
-			);
-			for (int i = 0; i < 4; ++i) {
-				cv::Mat final_result;
-				mix_images(original_frames[i + 4], glow_blow_results[i], mipmap_results[i], final_result, param_KeyScale);
-				if (final_result.empty() || final_result.size().width <= 0 || final_result.size().height <= 0) {
-					std::cerr << "Warning: Final blended image is empty for sub-batch 2 frame " << i
-						<< ". Creating blank output." << std::endl;
-					final_result = cv::Mat(defaultSize, CV_8UC4, cv::Scalar(0, 0, 0, 255));
-				}
-				cv::imshow("Processed Frame", final_result);
-				int key = cv::waitKey(30);
-				if (key == 'q') {
-					video.release();
-					cv::destroyAllWindows();
-					goto cleanup;
-				}
-				output_video.write(final_result);
-			}
-		}
-
-		// Prepare segmentation input for the current batch:
-		// Create two sub-batch tensors (each containing 4 frames).
-		torch::Tensor sub_batch_tensor1 = torch::stack(
-			std::vector<torch::Tensor>(batch_frames.begin(), batch_frames.begin() + 4), 0);
-		torch::Tensor sub_batch_tensor2 = torch::stack(
-			std::vector<torch::Tensor>(batch_frames.begin() + 4, batch_frames.end()), 0);
-
-		// Launch segmentation concurrently for both sub-batches.
-		segFuture1 = std::async(std::launch::async,
-			TRTInference::measure_segmentation_trt_performance_mul_concurrent,
-			planFilePath, sub_batch_tensor1, 1);
-		segFutureValid1 = true;
-		segFuture2 = std::async(std::launch::async,
-			TRTInference::measure_segmentation_trt_performance_mul_concurrent,
-			planFilePath, sub_batch_tensor2, 1);
-		segFutureValid2 = true;
-	}
-
-	// If any segmentation result is still pending, process it.
-	if (segFutureValid1) {
-		std::vector<cv::Mat> grayscale_masks = segFuture1.get();
-		std::vector<cv::Mat> resized_masks_batch;
-		for (int i = 0; i < 4; ++i) {
-			cv::Mat resized_mask;
-			cv::Size targetSize = (original_frames[i].empty() || original_frames[i].cols <= 0 || original_frames[i].rows <= 0)
-				? defaultSize : original_frames[i].size();
-			try {
-				cv::resize(grayscale_masks[i], resized_mask, targetSize);
-			}
-			catch (cv::Exception& e) {
-				std::cerr << "Error during final segmentation mask resize for sub-batch 1 frame " << i
-					<< ": " << e.what() << ". Using blank mask." << std::endl;
-				resized_mask = cv::Mat(targetSize, CV_8UC1, cv::Scalar(0));
-			}
-			resized_masks_batch.push_back(resized_mask);
-		}
-		std::vector<cv::Mat> glow_blow_results(4);
-		for (int i = 0; i < 4; ++i) {
-			cv::Mat dst_rgba;
-			glow_blow(resized_masks_batch[i], dst_rgba, param_KeyLevel, 10);
-			if (dst_rgba.channels() != 4)
-				cv::cvtColor(dst_rgba, dst_rgba, cv::COLOR_BGR2RGBA);
-			glow_blow_results[i] = dst_rgba;
-		}
-		std::vector<cv::Mat> mipmap_results = triple_buffered_mipmap_pipeline(
-			resized_masks_batch, frame_width, frame_height, static_cast<float>(default_scale), param_KeyLevel
-		);
-		for (int i = 0; i < 4; ++i) {
-			cv::Mat final_result;
-			mix_images(original_frames[i], glow_blow_results[i], mipmap_results[i], final_result, param_KeyScale);
-			if (final_result.empty() || final_result.size().width <= 0 || final_result.size().height <= 0) {
-				std::cerr << "Warning: Final blended image is empty for final sub-batch 1 frame " << i
-					<< ". Creating blank output." << std::endl;
-				final_result = cv::Mat(defaultSize, CV_8UC4, cv::Scalar(0, 0, 0, 255));
-			}
-			cv::imshow("Processed Frame", final_result);
-			int key = cv::waitKey(30);
-			if (key == 'q') {
-				video.release();
-				cv::destroyAllWindows();
-				goto cleanup;
-			}
-			output_video.write(final_result);
-		}
-	}
-	if (segFutureValid2) {
-		std::vector<cv::Mat> grayscale_masks = segFuture2.get();
-		std::vector<cv::Mat> resized_masks_batch;
-		for (int i = 4; i < 8; ++i) {
-			cv::Mat resized_mask;
-			cv::Size targetSize = (original_frames[i].empty() || original_frames[i].cols <= 0 || original_frames[i].rows <= 0)
-				? defaultSize : original_frames[i].size();
-			try {
-				cv::resize(grayscale_masks[i - 4], resized_mask, targetSize);
-			}
-			catch (cv::Exception& e) {
-				std::cerr << "Error during final segmentation mask resize for sub-batch 2 frame " << i - 4
-					<< ": " << e.what() << ". Using blank mask." << std::endl;
-				resized_mask = cv::Mat(targetSize, CV_8UC1, cv::Scalar(0));
-			}
-			resized_masks_batch.push_back(resized_mask);
-		}
-		std::vector<cv::Mat> glow_blow_results(4);
-		for (int i = 0; i < 4; ++i) {
-			cv::Mat dst_rgba;
-			glow_blow(resized_masks_batch[i], dst_rgba, param_KeyLevel, 10);
-			if (dst_rgba.channels() != 4)
-				cv::cvtColor(dst_rgba, dst_rgba, cv::COLOR_BGR2RGBA);
-			glow_blow_results[i] = dst_rgba;
-		}
-		std::vector<cv::Mat> mipmap_results = triple_buffered_mipmap_pipeline(
-			resized_masks_batch, frame_width, frame_height, static_cast<float>(default_scale), param_KeyLevel
-		);
-		for (int i = 0; i < 4; ++i) {
-			cv::Mat final_result;
-			mix_images(original_frames[i + 4], glow_blow_results[i], mipmap_results[i], final_result, param_KeyScale);
-			if (final_result.empty() || final_result.size().width <= 0 || final_result.size().height <= 0) {
-				std::cerr << "Warning: Final blended image is empty for final sub-batch 2 frame " << i
-					<< ". Creating blank output." << std::endl;
-				final_result = cv::Mat(defaultSize, CV_8UC4, cv::Scalar(0, 0, 0, 255));
-			}
-			cv::imshow("Processed Frame", final_result);
-			int key = cv::waitKey(30);
-			if (key == 'q') {
-				video.release();
-				cv::destroyAllWindows();
-				goto cleanup;
-			}
-			output_video.write(final_result);
-		}
-	}
-
-cleanup:
-	video.release();
-	output_video.release();
-	cv::destroyAllWindows();
-	std::cout << "Video processing completed. Saved to: " << output_video_path << std::endl;
-}
-
-
-
-////////////////////////////////////////////////////////////////////////////////
-// Function: glow_effect_video_graph
-// Description: CUDA Graph accelerated version of glow_effect_video
-////////////////////////////////////////////////////////////////////////////////
-void glow_effect_video_graph(const char* video_nm, std::string planFilePath) {
-	// Performance measurement
-	auto total_start = std::chrono::high_resolution_clock::now();
-
-	cv::String info = cv::getBuildInformation();
-	std::cout << info << std::endl;
-
-	// Open video
-	cv::VideoCapture video;
-	if (!video.open(video_nm, cv::VideoCaptureAPIs::CAP_ANY)) {
-		std::cerr << "Error: Could not open video file: " << video_nm << std::endl;
-		return;
-	}
-
-	int frame_width = static_cast<int>(video.get(cv::CAP_PROP_FRAME_WIDTH));
-	int frame_height = static_cast<int>(video.get(cv::CAP_PROP_FRAME_HEIGHT));
-	int fps = static_cast<int>(video.get(cv::CAP_PROP_FPS));
-
-	cv::Size defaultSize((frame_width > 0) ? frame_width : 640, (frame_height > 0) ? frame_height : 360);
-
-	// Create output directory if needed
-	if (!fs::exists("./VideoOutput/")) {
-		if (fs::create_directory("./VideoOutput/"))
-			std::cout << "Video Output Directory successfully created." << std::endl;
-		else {
-			std::cerr << "Failed to create video output folder." << std::endl;
-			return;
-		}
-	}
-	else {
-		std::cout << "Video Output Directory already exists." << std::endl;
-	}
-
-	// Create output video writer
-	std::string output_video_path = "./VideoOutput/processed_video_graph.avi";
-	cv::VideoWriter output_video(output_video_path,
-		cv::VideoWriter::fourcc('M', 'J', 'P', 'G'),
-		fps, cv::Size((frame_width > 0) ? frame_width : defaultSize.width,
-			(frame_height > 0) ? frame_height : defaultSize.height));
-	if (!output_video.isOpened()) {
-		std::cerr << "Error: Could not open the output video for writing: " << output_video_path << std::endl;
-		return;
-	}
-
-	// Performance metrics
-	int total_frames = 0;
-	double segmentation_time = 0.0;
-	double post_processing_time = 0.0;
-
-	// Main video processing - follows same structure as original function
-	cv::cuda::GpuMat gpu_frame;
-	std::vector<torch::Tensor> batch_frames;
-	std::vector<cv::Mat> original_frames;
-
-	// Use two futures to run segmentation concurrently on sub-batches
-	std::future<std::vector<cv::Mat>> segFuture1, segFuture2;
-	bool segFutureValid1 = false, segFutureValid2 = false;
-
-	while (video.isOpened()) {
-		batch_frames.clear();
-		original_frames.clear();
-
-		// Read a batch of 8 frames - same as original function
-		for (int i = 0; i < 8; ++i) {
-			cv::Mat frame;
-			if (!video.read(frame) || frame.empty()) {
-				if (batch_frames.empty())
-					break;
-				batch_frames.push_back(batch_frames.back());
-				original_frames.push_back(original_frames.back().clone());
-				continue;
-			}
-
-			total_frames++; // Count frames for performance metrics
-
-			if (frame.empty() || frame.cols <= 0 || frame.rows <= 0) {
-				std::cerr << "Warning: Read frame " << i << " is invalid. Using default blank image." << std::endl;
-				frame = cv::Mat(defaultSize, CV_8UC3, cv::Scalar(0, 0, 0));
-			}
-			original_frames.push_back(frame.clone());
-
-			gpu_frame.upload(frame);
-			cv::cuda::GpuMat resized_gpu_frame;
-			try {
-				cv::cuda::resize(gpu_frame, resized_gpu_frame, cv::Size(384, 384));
-			}
-			catch (cv::Exception& e) {
-				std::cerr << "Error during GPU resize: " << e.what() << ". Using blank image instead." << std::endl;
-				cv::Mat blank(384, 384, frame.type(), cv::Scalar(0, 0, 0));
-				resized_gpu_frame.upload(blank);
-			}
-			torch::Tensor frame_tensor = ImageProcessingUtil::process_img(resized_gpu_frame, false);
-			frame_tensor = frame_tensor.to(torch::kFloat);
-			batch_frames.push_back(frame_tensor);
-		}
-		if (batch_frames.empty())
-			break;
-
-		while (batch_frames.size() < 8) {
-			batch_frames.push_back(batch_frames.back());
-			original_frames.push_back(original_frames.back().clone());
-		}
-
-		// Process segmentation results from the previous iteration, if available
-		if (segFutureValid1) {
-			auto pp_start = std::chrono::high_resolution_clock::now();
-
-			std::vector<cv::Mat> grayscale_masks = segFuture1.get();
-			segFutureValid1 = false;
-
-			// Process first sub-batch (frames 0 to 3) - same as original function
-			std::vector<cv::Mat> resized_masks_batch;
-			for (int i = 0; i < 4; ++i) {
-				cv::Mat resized_mask;
-				cv::Size targetSize = (original_frames[i].empty() || original_frames[i].cols <= 0 || original_frames[i].rows <= 0)
-					? defaultSize : original_frames[i].size();
-				try {
-					cv::resize(grayscale_masks[i], resized_mask, targetSize);
-				}
-				catch (cv::Exception& e) {
-					std::cerr << "Error during segmentation mask resize for sub-batch 1 frame " << i
-						<< ": " << e.what() << ". Using blank mask." << std::endl;
-					resized_mask = cv::Mat(targetSize, CV_8UC1, cv::Scalar(0));
-				}
-				resized_masks_batch.push_back(resized_mask);
-			}
-
-			std::vector<cv::Mat> glow_blow_results(4);
-			for (int i = 0; i < 4; ++i) {
-				cv::Mat dst_rgba;
-				glow_blow(resized_masks_batch[i], dst_rgba, param_KeyLevel, 10);
-				if (dst_rgba.channels() != 4)
-					cv::cvtColor(dst_rgba, dst_rgba, cv::COLOR_BGR2RGBA);
-				glow_blow_results[i] = dst_rgba;
-			}
-
-			std::vector<cv::Mat> mipmap_results = triple_buffered_mipmap_pipeline(
-				resized_masks_batch, frame_width, frame_height, static_cast<float>(default_scale), param_KeyLevel
-			);
-
-			for (int i = 0; i < 4; ++i) {
-				cv::Mat final_result;
-				mix_images(original_frames[i], glow_blow_results[i], mipmap_results[i], final_result, param_KeyScale);
-				if (final_result.empty() || final_result.size().width <= 0 || final_result.size().height <= 0) {
-					std::cerr << "Warning: Final blended image is empty for sub-batch 1 frame " << i
-						<< ". Creating blank output." << std::endl;
-					final_result = cv::Mat(defaultSize, CV_8UC4, cv::Scalar(0, 0, 0, 255));
-				}
-				cv::imshow("Processed Frame (CUDA Graph)", final_result);
-				int key = cv::waitKey(30);
-				if (key == 'q') {
-					video.release();
-					cv::destroyAllWindows();
-					goto cleanup;
-				}
-				output_video.write(final_result);
-			}
-
-			auto pp_end = std::chrono::high_resolution_clock::now();
-			post_processing_time += std::chrono::duration<double>(pp_end - pp_start).count();
-		}
-
-		if (segFutureValid2) {
-			auto pp_start = std::chrono::high_resolution_clock::now();
-
-			std::vector<cv::Mat> grayscale_masks = segFuture2.get();
-			segFutureValid2 = false;
-
-			// Process second sub-batch (frames 4 to 7) - same as original function
-			std::vector<cv::Mat> resized_masks_batch;
-			for (int i = 4; i < 8; ++i) {
-				cv::Mat resized_mask;
-				cv::Size targetSize = (original_frames[i].empty() || original_frames[i].cols <= 0 || original_frames[i].rows <= 0)
-					? defaultSize : original_frames[i].size();
-				try {
-					cv::resize(grayscale_masks[i - 4], resized_mask, targetSize);
-				}
-				catch (cv::Exception& e) {
-					std::cerr << "Error during segmentation mask resize for sub-batch 2 frame " << i - 4
-						<< ": " << e.what() << ". Using blank mask." << std::endl;
-					resized_mask = cv::Mat(targetSize, CV_8UC1, cv::Scalar(0));
-				}
-				resized_masks_batch.push_back(resized_mask);
-			}
-
-			std::vector<cv::Mat> glow_blow_results(4);
-			for (int i = 0; i < 4; ++i) {
-				cv::Mat dst_rgba;
-				glow_blow(resized_masks_batch[i], dst_rgba, param_KeyLevel, 10);
-				if (dst_rgba.channels() != 4)
-					cv::cvtColor(dst_rgba, dst_rgba, cv::COLOR_BGR2RGBA);
-				glow_blow_results[i] = dst_rgba;
-			}
-
-			std::vector<cv::Mat> mipmap_results = triple_buffered_mipmap_pipeline(
-				resized_masks_batch, frame_width, frame_height, static_cast<float>(default_scale), param_KeyLevel
-			);
-
-			for (int i = 0; i < 4; ++i) {
-				cv::Mat final_result;
-				mix_images(original_frames[i + 4], glow_blow_results[i], mipmap_results[i], final_result, param_KeyScale);
-				if (final_result.empty() || final_result.size().width <= 0 || final_result.size().height <= 0) {
-					std::cerr << "Warning: Final blended image is empty for sub-batch 2 frame " << i
-						<< ". Creating blank output." << std::endl;
-					final_result = cv::Mat(defaultSize, CV_8UC4, cv::Scalar(0, 0, 0, 255));
-				}
-				cv::imshow("Processed Frame (CUDA Graph)", final_result);
-				int key = cv::waitKey(30);
-				if (key == 'q') {
-					video.release();
-					cv::destroyAllWindows();
-					goto cleanup;
-				}
-				output_video.write(final_result);
-			}
-
-			auto pp_end = std::chrono::high_resolution_clock::now();
-			post_processing_time += std::chrono::duration<double>(pp_end - pp_start).count();
-		}
-
-		// Prepare segmentation for the current batch
-		// Create two sub-batch tensors (each containing 4 frames)
-		torch::Tensor sub_batch_tensor1 = torch::stack(
-			std::vector<torch::Tensor>(batch_frames.begin(), batch_frames.begin() + 4), 0);
-		torch::Tensor sub_batch_tensor2 = torch::stack(
-			std::vector<torch::Tensor>(batch_frames.begin() + 4, batch_frames.end()), 0);
-
-		// Launch segmentation concurrently for both sub-batches - using CUDA Graph version
-		auto seg_start = std::chrono::high_resolution_clock::now();
-
-		segFuture1 = std::async(std::launch::async,
-			TRTInference::measure_segmentation_trt_performance_mul_concurrent_graph, // Use the graph version
-			planFilePath, sub_batch_tensor1, 1);
-		segFutureValid1 = true;
-
-		segFuture2 = std::async(std::launch::async,
-			TRTInference::measure_segmentation_trt_performance_mul_concurrent_graph, // Use the graph version 
-			planFilePath, sub_batch_tensor2, 1);
-		segFutureValid2 = true;
-
-		auto seg_end = std::chrono::high_resolution_clock::now();
-		segmentation_time += std::chrono::duration<double>(seg_end - seg_start).count();
-	}
-
-	// Process any remaining segmentation results - same as original function
-	if (segFutureValid1) {
-		auto pp_start = std::chrono::high_resolution_clock::now();
-
-		std::vector<cv::Mat> grayscale_masks = segFuture1.get();
-		std::vector<cv::Mat> resized_masks_batch;
-		for (int i = 0; i < 4; ++i) {
-			cv::Mat resized_mask;
-			cv::Size targetSize = (original_frames[i].empty() || original_frames[i].cols <= 0 || original_frames[i].rows <= 0)
-				? defaultSize : original_frames[i].size();
-			try {
-				cv::resize(grayscale_masks[i], resized_mask, targetSize);
-			}
-			catch (cv::Exception& e) {
-				std::cerr << "Error during final segmentation mask resize for sub-batch 1 frame " << i
-					<< ": " << e.what() << ". Using blank mask." << std::endl;
-				resized_mask = cv::Mat(targetSize, CV_8UC1, cv::Scalar(0));
-			}
-			resized_masks_batch.push_back(resized_mask);
-		}
-
-		std::vector<cv::Mat> glow_blow_results(4);
-		for (int i = 0; i < 4; ++i) {
-			cv::Mat dst_rgba;
-			glow_blow(resized_masks_batch[i], dst_rgba, param_KeyLevel, 10);
-			if (dst_rgba.channels() != 4)
-				cv::cvtColor(dst_rgba, dst_rgba, cv::COLOR_BGR2RGBA);
-			glow_blow_results[i] = dst_rgba;
-		}
-
-		std::vector<cv::Mat> mipmap_results = triple_buffered_mipmap_pipeline(
-			resized_masks_batch, frame_width, frame_height, static_cast<float>(default_scale), param_KeyLevel
-		);
-
-		for (int i = 0; i < 4; ++i) {
-			cv::Mat final_result;
-			mix_images(original_frames[i], glow_blow_results[i], mipmap_results[i], final_result, param_KeyScale);
-			if (final_result.empty() || final_result.size().width <= 0 || final_result.size().height <= 0) {
-				std::cerr << "Warning: Final blended image is empty for final sub-batch 1 frame " << i
-					<< ". Creating blank output." << std::endl;
-				final_result = cv::Mat(defaultSize, CV_8UC4, cv::Scalar(0, 0, 0, 255));
-			}
-			cv::imshow("Processed Frame (CUDA Graph)", final_result);
-			int key = cv::waitKey(30);
-			if (key == 'q') {
-				video.release();
-				cv::destroyAllWindows();
-				goto cleanup;
-			}
-			output_video.write(final_result);
-		}
-
-		auto pp_end = std::chrono::high_resolution_clock::now();
-		post_processing_time += std::chrono::duration<double>(pp_end - pp_start).count();
-	}
-
-	if (segFutureValid2) {
-		auto pp_start = std::chrono::high_resolution_clock::now();
-
-		std::vector<cv::Mat> grayscale_masks = segFuture2.get();
-		std::vector<cv::Mat> resized_masks_batch;
-		for (int i = 4; i < 8; ++i) {
-			cv::Mat resized_mask;
-			cv::Size targetSize = (original_frames[i].empty() || original_frames[i].cols <= 0 || original_frames[i].rows <= 0)
-				? defaultSize : original_frames[i].size();
-			try {
-				cv::resize(grayscale_masks[i - 4], resized_mask, targetSize);
-			}
-			catch (cv::Exception& e) {
-				std::cerr << "Error during final segmentation mask resize for sub-batch 2 frame " << i - 4
-					<< ": " << e.what() << ". Using blank mask." << std::endl;
-				resized_mask = cv::Mat(targetSize, CV_8UC1, cv::Scalar(0));
-			}
-			resized_masks_batch.push_back(resized_mask);
-		}
-
-		std::vector<cv::Mat> glow_blow_results(4);
-		for (int i = 0; i < 4; ++i) {
-			cv::Mat dst_rgba;
-			glow_blow(resized_masks_batch[i], dst_rgba, param_KeyLevel, 10);
-			if (dst_rgba.channels() != 4)
-				cv::cvtColor(dst_rgba, dst_rgba, cv::COLOR_BGR2RGBA);
-			glow_blow_results[i] = dst_rgba;
-		}
-
-		std::vector<cv::Mat> mipmap_results = triple_buffered_mipmap_pipeline(
-			resized_masks_batch, frame_width, frame_height, static_cast<float>(default_scale), param_KeyLevel
-		);
-
-		for (int i = 0; i < 4; ++i) {
-			cv::Mat final_result;
-			mix_images(original_frames[i + 4], glow_blow_results[i], mipmap_results[i], final_result, param_KeyScale);
-			if (final_result.empty() || final_result.size().width <= 0 || final_result.size().height <= 0) {
-				std::cerr << "Warning: Final blended image is empty for final sub-batch 2 frame " << i
-					<< ". Creating blank output." << std::endl;
-				final_result = cv::Mat(defaultSize, CV_8UC4, cv::Scalar(0, 0, 0, 255));
-			}
-			cv::imshow("Processed Frame (CUDA Graph)", final_result);
-			int key = cv::waitKey(30);
-			if (key == 'q') {
-				video.release();
-				cv::destroyAllWindows();
-				goto cleanup;
-			}
-			output_video.write(final_result);
-		}
-
-		auto pp_end = std::chrono::high_resolution_clock::now();
-		post_processing_time += std::chrono::duration<double>(pp_end - pp_start).count();
-	}
-
-cleanup:
-	auto total_end = std::chrono::high_resolution_clock::now();
-	double total_time = std::chrono::duration<double>(total_end - total_start).count();
-
-	video.release();
-	output_video.release();
-	cv::destroyAllWindows();
-
-	// Output performance metrics
-	std::cout << "---------------------------------------------------" << std::endl;
-	std::cout << "CUDA Graph Video Processing Performance" << std::endl;
-	std::cout << "---------------------------------------------------" << std::endl;
-	std::cout << "Total frames processed: " << total_frames << std::endl;
-	std::cout << "Total processing time: " << total_time << " seconds" << std::endl;
-	if (total_frames > 0) {
-		std::cout << "Average time per frame: " << (total_time * 1000.0) / total_frames << " ms" << std::endl;
-		std::cout << "Effective frame rate: " << total_frames / total_time << " fps" << std::endl;
-	}
-	std::cout << "Segmentation time: " << segmentation_time << " seconds ("
-		<< (segmentation_time / total_time) * 100.0 << "%)" << std::endl;
-	std::cout << "Post-processing time: " << post_processing_time << " seconds ("
-		<< (post_processing_time / total_time) * 100.0 << "%)" << std::endl;
-	std::cout << "Video processing completed with CUDA Graph acceleration." << std::endl;
-	std::cout << "Saved to: " << output_video_path << std::endl;
-	std::cout << "---------------------------------------------------" << std::endl;
-}
-
-/**
- * @brief Applies a glow effect to video using parallel processing of single-batch TRT model
- *
- * This function processes video frames in parallel using multiple streams and the
- * single-batch TensorRT model. Fixed version addresses glow effect visibility issues.
- *
- * @param video_nm Path to the input video file
- * @param planFilePath Path to the single-batch TensorRT plan file
- */
-void glow_effect_video_single_batch_parallel(const char* video_nm, std::string planFilePath) {
-	std::cout << "Starting glow effect video processing with single value detection (unified kernel blending)" << std::endl;
-
-	// *** CRITICAL FIX #1: Set appropriate parameters for visible glow effect ***
-	param_KeyLevel = 56;  // Keep this as the target segmentation value
-<<<<<<< HEAD
-	param_KeyScale = 600; // Reduced from 1000 to 600 to prevent overexposure
-	default_scale = 10;   // Set to default value to ensure proper mipmap scaling
-
-	// Use moderate delta for detection (too high might cause bleed, too low might miss regions)
-=======
-	param_KeyScale = 600; // FIXED: Reduced from 1000 to 600 to prevent overexposure
-	default_scale = 10;   // FIXED: Set to default value to ensure proper mipmap scaling
-
-	// FIXED: Use moderate delta for detection (too high might cause bleed, too low might miss regions)
->>>>>>> 6fcda49f
-	const int EXACT_DETECTION_DELTA = 20;
-
-	// Performance timing
-	auto total_start = std::chrono::high_resolution_clock::now();
-
-	// Output OpenCV build information
-	cv::String info = cv::getBuildInformation();
-	std::cout << info << std::endl;
-
-	// Open video
-	cv::VideoCapture video;
-	if (!video.open(video_nm, cv::VideoCaptureAPIs::CAP_ANY)) {
-		std::cerr << "Error: Could not open video file: " << video_nm << std::endl;
-		return;
-	}
-
-	// Get video properties
-	int frame_width = static_cast<int>(video.get(cv::CAP_PROP_FRAME_WIDTH));
-	int frame_height = static_cast<int>(video.get(cv::CAP_PROP_FRAME_HEIGHT));
-	int fps = static_cast<int>(video.get(cv::CAP_PROP_FPS));
-
-	cv::Size defaultSize((frame_width > 0) ? frame_width : 640,
-		(frame_height > 0) ? frame_height : 360);
-
-	// Create output directory if needed
-	if (!fs::exists("./VideoOutput/")) {
-		if (fs::create_directory("./VideoOutput/"))
-			std::cout << "Video Output Directory successfully created." << std::endl;
-		else {
-			std::cerr << "Failed to create video output folder." << std::endl;
-			return;
-		}
-	}
-
-	// Create output video writer
-	std::string output_video_path = "./VideoOutput/processed_video_single_value_unified.avi";
-	cv::VideoWriter output_video(output_video_path,
-		cv::VideoWriter::fourcc('M', 'J', 'P', 'G'),
-		fps, cv::Size((frame_width > 0) ? frame_width : defaultSize.width,
-			(frame_height > 0) ? frame_height : defaultSize.height));
-
-	if (!output_video.isOpened()) {
-		std::cerr << "Error: Could not open the output video for writing: " << output_video_path << std::endl;
-		return;
-	}
-
-	// Performance metrics
-	int total_frames = 0;
-	double segmentation_time = 0.0;
-	double post_processing_time = 0.0;
-
-	// Number of parallel streams to use
-	const int NUM_PARALLEL_STREAMS = 4;
-
-	// Main processing loop
-	cv::cuda::GpuMat gpu_frame;
-	std::vector<cv::Mat> original_frames;
-	std::vector<torch::Tensor> frame_tensors;
-
-	bool processing = true;
-	int batch_count = 0;
-
-	// Create diagnostic windows
-	cv::namedWindow("Segmentation Mask", cv::WINDOW_NORMAL);
-	cv::namedWindow("Segmentation Visualization", cv::WINDOW_NORMAL);
-	cv::namedWindow("Glow Overlay", cv::WINDOW_NORMAL);
-	cv::namedWindow("Before-After Comparison", cv::WINDOW_NORMAL);
-<<<<<<< HEAD
-	cv::namedWindow("Processed Frame (Unified Kernel)", cv::WINDOW_NORMAL);
-	cv::namedWindow("Debug: Processed Mask", cv::WINDOW_NORMAL);
-=======
-	cv::namedWindow("Debug: Processed Mask", cv::WINDOW_NORMAL); // FIXED: Added debug window
->>>>>>> 6fcda49f
-
-	std::cout << "TARGET VALUE: " << param_KeyLevel << " (using delta: " << EXACT_DETECTION_DELTA << ")" << std::endl;
-
-	while (processing) {
-		batch_count++;
-		std::cout << "Processing batch " << batch_count << std::endl;
-
-		// Clear containers for this batch
-		original_frames.clear();
-		frame_tensors.clear();
-
-		// Read a batch of frames (one for each parallel stream)
-		for (int i = 0; i < NUM_PARALLEL_STREAMS; ++i) {
-			cv::Mat frame;
-			if (!video.read(frame) || frame.empty()) {
-				if (i == 0) {
-					// No more frames to process
-					processing = false;
-					break;
-				}
-				// Duplicate last valid frame if not enough frames in the batch
-				if (!original_frames.empty()) {
-					frame_tensors.push_back(frame_tensors.back().clone());
-					original_frames.push_back(original_frames.back().clone());
-				}
-				continue;
-			}
-
-			total_frames++;
-
-			// Validate frame dimensions
-			if (frame.empty() || frame.cols <= 0 || frame.rows <= 0) {
-				std::cerr << "Warning: Read frame " << i << " is invalid. Using default blank image." << std::endl;
-				frame = cv::Mat(defaultSize, CV_8UC3, cv::Scalar(0, 0, 0));
-			}
-
-			original_frames.push_back(frame.clone());
-
-			try {
-				// Preprocess frame for TensorRT: upload to GPU and resize
-				gpu_frame.upload(frame);
-				cv::cuda::GpuMat resized_gpu_frame;
-				try {
-					cv::cuda::resize(gpu_frame, resized_gpu_frame, cv::Size(384, 384));
-				}
-				catch (cv::Exception& e) {
-					std::cerr << "Error during GPU resize: " << e.what() << ". Using blank image instead." << std::endl;
-					cv::Mat blank(384, 384, frame.type(), cv::Scalar(0, 0, 0));
-					resized_gpu_frame.upload(blank);
-				}
-				torch::Tensor frame_tensor = ImageProcessingUtil::process_img(resized_gpu_frame, false);
-				frame_tensor = frame_tensor.to(torch::kFloat32);
-<<<<<<< HEAD
-=======
-
-				// Make sure tensor has batch dimension of 1
->>>>>>> 6fcda49f
-				if (frame_tensor.dim() == 3) {
-					frame_tensor = frame_tensor.unsqueeze(0);
-				}
-				frame_tensors.push_back(frame_tensor);
-			}
-			catch (const std::exception& e) {
-				std::cerr << "Error preprocessing frame " << i << ": " << e.what() << std::endl;
-<<<<<<< HEAD
-=======
-				// Create a dummy tensor with the right shape
->>>>>>> 6fcda49f
-				torch::Tensor dummy_tensor = torch::zeros({ 1, 3, 384, 384 }, torch::kFloat32);
-				frame_tensors.push_back(dummy_tensor);
-			}
-		}
-
-		if (!processing || frame_tensors.empty()) {
-			break;
-		}
-
-		// Measure segmentation time
-		auto seg_start = std::chrono::high_resolution_clock::now();
-<<<<<<< HEAD
-=======
-
-		// Run segmentation in parallel
->>>>>>> 6fcda49f
-		std::vector<cv::Mat> segmentation_masks;
-		try {
-			segmentation_masks = TRTInference::measure_segmentation_trt_performance_single_batch_parallel(
-				planFilePath, frame_tensors, NUM_PARALLEL_STREAMS);
-		}
-		catch (const std::exception& e) {
-			std::cerr << "Error in segmentation inference: " << e.what() << std::endl;
-			segmentation_masks.resize(frame_tensors.size());
-			for (size_t i = 0; i < frame_tensors.size(); ++i) {
-				segmentation_masks[i] = cv::Mat(384, 384, CV_8UC1, cv::Scalar(0));
-			}
-		}
-		auto seg_end = std::chrono::high_resolution_clock::now();
-		segmentation_time += std::chrono::duration<double>(seg_end - seg_start).count();
-
-		// Post-process each frame
-		auto pp_start = std::chrono::high_resolution_clock::now();
-
-		// For each frame in the batch, process the segmentation mask and glow effect
-		// (This loop is largely unchanged except for later replacing the triple-buffer/mix_images part.)
-		std::vector<cv::Mat> processed_masks;      // Stores the cleaned (processed) mask
-		std::vector<cv::Mat> glow_blow_results;      // Stores the glow overlay (from glow_blow)
-		for (size_t i = 0; i < segmentation_masks.size() && i < original_frames.size(); ++i) {
-			try {
-				// Resize segmentation mask to match original frame size
-				cv::Mat resized_mask;
-				cv::Size targetSize = (original_frames[i].empty() || original_frames[i].cols <= 0 || original_frames[i].rows <= 0)
-					? defaultSize : original_frames[i].size();
-				try {
-					if (segmentation_masks[i].empty() || segmentation_masks[i].cols <= 0 || segmentation_masks[i].rows <= 0) {
-						resized_mask = cv::Mat(targetSize, CV_8UC1, cv::Scalar(0));
-					}
-					else {
-						cv::resize(segmentation_masks[i], resized_mask, targetSize);
-					}
-				}
-				catch (cv::Exception& e) {
-					std::cerr << "Error during segmentation mask resize: " << e.what() << ". Using blank mask." << std::endl;
-					resized_mask = cv::Mat(targetSize, CV_8UC1, cv::Scalar(0));
-				}
-
-<<<<<<< HEAD
-				// *** CRITICAL FIX #2: Pre-process mask to force exact matching ***
-=======
-				// *** CRITICAL FIX #2: Pre-process masks to ensure exact value matches ***
-				// The key issue: convert_mask_to_rgba_buffer() uses == comparison but glow_blow() uses a tolerance
->>>>>>> 6fcda49f
-				cv::Mat processed_mask = resized_mask.clone();
-				for (int y = 0; y < processed_mask.rows; ++y) {
-					for (int x = 0; x < processed_mask.cols; ++x) {
-						unsigned char pixel_value = processed_mask.at<uchar>(y, x);
-<<<<<<< HEAD
-=======
-						// If pixel is within tolerance, convert it to EXACTLY param_KeyLevel
->>>>>>> 6fcda49f
-						if (std::abs(pixel_value - param_KeyLevel) <= EXACT_DETECTION_DELTA) {
-							processed_mask.at<uchar>(y, x) = param_KeyLevel;
-						}
-						else {
-<<<<<<< HEAD
-=======
-							// Otherwise, set to 0 to ensure clean mask
->>>>>>> 6fcda49f
-							processed_mask.at<uchar>(y, x) = 0;
-						}
-					}
-				}
-<<<<<<< HEAD
-=======
-
-				// FIXED: Display the processed mask (first frame only)
-				if (i == 0) {
-					cv::imshow("Debug: Processed Mask", processed_mask);
-					// Count exact matches for debugging
-					int exact_matches = cv::countNonZero(processed_mask == param_KeyLevel);
-					std::cout << "Debug: Mask contains " << exact_matches << " exact matches with value "
-						<< param_KeyLevel << std::endl;
-				}
-
-				// Store the processed mask for triple buffered mipmap processing
-				resized_masks_batch.push_back(processed_mask);  // FIXED: Use processed mask
->>>>>>> 6fcda49f
-
-				// Debug: Display the processed mask (first frame only)
-				if (i == 0) {
-					cv::imshow("Debug: Processed Mask", processed_mask);
-					int exact_matches = cv::countNonZero(processed_mask == param_KeyLevel);
-					std::cout << "Debug: Mask contains " << exact_matches << " exact matches with value "
-						<< param_KeyLevel << std::endl;
-				}
-
-				processed_masks.push_back(processed_mask);
-
-				// Create visualization of the mask (for display purposes)
-				cv::Mat exact_value_mask = cv::Mat::zeros(resized_mask.size(), CV_8UC1);
-				for (int y = 0; y < resized_mask.rows; ++y) {
-					for (int j = 0; j < resized_mask.cols; ++j) {
-						int mask_pixel = resized_mask.at<uchar>(y, j);
-						if (std::abs(mask_pixel - param_KeyLevel) <= EXACT_DETECTION_DELTA) {
-							exact_value_mask.at<uchar>(y, j) = 255;
-						}
-					}
-				}
-				if (i == 0) {
-					cv::imshow("Segmentation Mask", exact_value_mask);
-				}
-
-				// Visualize segmentation on original frame (using a purple highlight)
-				cv::Mat visualization = original_frames[i].clone();
-				for (int y = 0; y < resized_mask.rows; ++y) {
-					for (int j = 0; j < resized_mask.cols; ++j) {
-						int mask_pixel = resized_mask.at<uchar>(y, j);
-						if (std::abs(mask_pixel - param_KeyLevel) <= EXACT_DETECTION_DELTA) {
-<<<<<<< HEAD
-							cv::Vec3b& pixel = visualization.at<cv::Vec3b>(y, j);
-							pixel[0] = pixel[0] * 0.5 + 238 * 0.5;
-							pixel[1] = pixel[1] * 0.5 + 130 * 0.5;
-							pixel[2] = pixel[2] * 0.5 + 238 * 0.5;
-=======
-							// Draw a bright highlight
-							cv::Vec3b& pixel = visualization.at<cv::Vec3b>(y, j);
-							// Blend with original (50% original, 50% highlight)
-							pixel[0] = pixel[0] * 0.5 + 238 * 0.5; // B
-							pixel[1] = pixel[1] * 0.5 + 130 * 0.5; // G
-							pixel[2] = pixel[2] * 0.5 + 238 * 0.5; // R
->>>>>>> 6fcda49f
-						}
-					}
-				}
-				if (i == 0) {
-					cv::imshow("Segmentation Visualization", visualization);
-				}
-
-				// Apply glow blow effect using the processed mask
-				cv::Mat dst_rgba;
-<<<<<<< HEAD
-				glow_blow(processed_mask, dst_rgba, param_KeyLevel, EXACT_DETECTION_DELTA);
-=======
-				glow_blow(processed_mask, dst_rgba, param_KeyLevel, EXACT_DETECTION_DELTA);  // FIXED: Use processed mask
-
-				// Ensure proper RGBA format
->>>>>>> 6fcda49f
-				if (dst_rgba.channels() != 4) {
-					cv::cvtColor(dst_rgba, dst_rgba, cv::COLOR_BGR2BGRA);
-				}
-				glow_blow_results.push_back(dst_rgba);
-				if (i == 0) {
-					cv::imshow("Glow Overlay", dst_rgba);
-				}
-			}
-			catch (const std::exception& e) {
-				std::cerr << "Error in mask preprocessing for frame " << i << ": " << e.what() << std::endl;
-				cv::Size targetSize = (original_frames[i].empty() || original_frames[i].cols <= 0 || original_frames[i].rows <= 0)
-					? defaultSize : original_frames[i].size();
-				processed_masks.push_back(cv::Mat(targetSize, CV_8UC1, cv::Scalar(0)));
-				glow_blow_results.push_back(cv::Mat(targetSize, CV_8UC4, cv::Scalar(0, 0, 0, 0)));
-			}
-		}
-
-<<<<<<< HEAD
-		// ---- New: Use unified GPU kernel for blending ----
-		// For each frame in the batch, convert inputs to RGBA and call filter_and_blend
-		for (size_t i = 0; i < original_frames.size() && i < glow_blow_results.size() && i < processed_masks.size(); ++i) {
-			try {
-				// Convert original frame to RGBA if necessary
-				cv::Mat src_rgba;
-				if (original_frames[i].channels() != 4) {
-					cv::cvtColor(original_frames[i], src_rgba, cv::COLOR_BGR2BGRA);
-				}
-				else {
-					src_rgba = original_frames[i].clone();
-				}
-=======
-		// FIXED: Add debug info for masks before mipmap processing
-		if (!resized_masks_batch.empty()) {
-			cv::Mat first_mask = resized_masks_batch[0];
-			double min_val, max_val;
-			cv::minMaxLoc(first_mask, &min_val, &max_val);
-			std::cout << "Debug: Before mipmap - First mask min: " << min_val
-				<< ", max: " << max_val << std::endl;
-		}
-
-		// Apply triple buffered mipmap processing to all masks at once
-		auto mipmap_start = std::chrono::high_resolution_clock::now();
-		std::vector<cv::Mat> mipmap_results;
-
-		if (!resized_masks_batch.empty()) {
-			mipmap_results = triple_buffered_mipmap_pipeline(
-				resized_masks_batch, frame_width, frame_height,
-				static_cast<float>(default_scale), param_KeyLevel
-			);
-		}
->>>>>>> 6fcda49f
-
-				// Convert the processed mask into an RGBA mask.
-				// (Assumes you have a function threshold_mask_to_rgba that takes a single-channel mask,
-				// the target value, and a tolerance, and returns a CV_8UC4 image.)
-				cv::Mat mask_rgba = threshold_mask_to_rgba(processed_masks[i], param_KeyLevel, EXACT_DETECTION_DELTA);
-
-<<<<<<< HEAD
-				// Ensure the glow overlay is in RGBA format
-				cv::Mat glow_rgba = glow_blow_results[i];
-				if (glow_rgba.channels() != 4) {
-					cv::cvtColor(glow_rgba, glow_rgba, cv::COLOR_BGR2RGBA);
-				}
-
-				// Prepare the output image buffer
-=======
-		// FIXED: Add debug info for mipmap results - this is where the error occurs
-		if (!mipmap_results.empty()) {
-			cv::Mat first_mipmap = mipmap_results[0];
-			cv::Scalar mean = cv::mean(first_mipmap);
-			std::cout << "Debug: Mipmap mean value: " << mean[0] << std::endl;
-
-			// FIX: Manually count non-zero pixels for multi-channel image
-			int nonZeroCount = 0;
-			int totalPixels = first_mipmap.rows * first_mipmap.cols;
-			for (int y = 0; y < first_mipmap.rows; ++y) {
-				for (int x = 0; x < first_mipmap.cols; ++x) {
-					cv::Vec4b pixel = first_mipmap.at<cv::Vec4b>(y, x);
-					// If any channel has a non-zero value, count as non-zero
-					if (pixel[0] > 0 || pixel[1] > 0 || pixel[2] > 0 || pixel[3] > 0) {
-						nonZeroCount++;
-					}
-				}
-			}
-
-			double nonZeroPercent = 100.0 * nonZeroCount / totalPixels;
-			std::cout << "Debug: Non-zero pixels in mipmap: " << nonZeroPercent << "%" << std::endl;
-
-			// Display the first mipmap result
-			cv::imshow("Mipmap Result", mipmap_results[0]);
-		}
-
-		// Now process each frame with the precomputed mipmap results
-		for (size_t i = 0; i < original_frames.size() && i < glow_blow_results.size() && i < mipmap_results.size(); ++i) {
-			try {
-				// FIXED: Debug info for mix_images inputs
-				if (i == 0) {
-					std::cout << "Debug: Mixing - original: " << original_frames[i].size()
-						<< ", glow: " << glow_blow_results[i].size()
-						<< ", mipmap: " << mipmap_results[i].size() << std::endl;
-				}
-
-				// Blend original, glow, and mipmap
->>>>>>> 6fcda49f
-				cv::Mat final_result;
-				final_result.create(src_rgba.size(), CV_8UC4);
-
-				// Call the unified GPU kernel which performs mipmap generation and blending
-				filter_and_blend(src_rgba.cols, src_rgba.rows, default_scale, param_KeyScale,
-					reinterpret_cast<uchar4*>(mask_rgba.data),
-					reinterpret_cast<uchar4*>(glow_rgba.data),
-					reinterpret_cast<uchar4*>(src_rgba.data),
-					reinterpret_cast<uchar4*>(final_result.data));
-
-				// Optional: Create a side-by-side comparison for the first frame in the batch
-				if (i == 0) {
-					cv::Mat comparison;
-					cv::hconcat(src_rgba, final_result, comparison);
-					cv::imshow("Before-After Comparison", comparison);
-				}
-
-				cv::imshow("Processed Frame (Unified Kernel)", final_result);
-				int key = cv::waitKey(1);
-				if (key == 'q') {
-					processing = false;
-					break;
-				}
-				output_video.write(final_result);
-			}
-			catch (const std::exception& e) {
-				std::cerr << "Error in final unified blending for frame " << i << ": " << e.what() << std::endl;
-				cv::Mat blank_output = cv::Mat(defaultSize, CV_8UC4, cv::Scalar(0, 0, 0, 255));
-				output_video.write(blank_output);
-				if (i == 0) {
-					cv::imshow("Processed Frame (Unified Kernel)", blank_output);
-					cv::waitKey(1);
-				}
-			}
-		}
-		// -----------------------------------------------------
-
-		auto pp_end = std::chrono::high_resolution_clock::now();
-		post_processing_time += std::chrono::duration<double>(pp_end - pp_start).count();
-
-		std::cout << "Completed batch " << batch_count << " (" << original_frames.size()
-			<< " frames, total: " << total_frames << ")" << std::endl;
-	}
-
-	auto total_end = std::chrono::high_resolution_clock::now();
-	double total_time = std::chrono::duration<double>(total_end - total_start).count();
-
-	// Clean up
-	video.release();
-	output_video.release();
-	cv::destroyAllWindows();
-
-	// Output performance metrics
-	std::cout << "---------------------------------------------------" << std::endl;
-	std::cout << "glow_effect_video_single_batch_parallel Performance" << std::endl;
-	std::cout << "---------------------------------------------------" << std::endl;
-	std::cout << "Target value processed: " << param_KeyLevel << std::endl;
-	std::cout << "Delta tolerance: " << EXACT_DETECTION_DELTA << std::endl;
-	std::cout << "Total frames processed: " << total_frames << std::endl;
-	std::cout << "Total processing time: " << total_time << " seconds" << std::endl;
-	if (total_frames > 0) {
-		std::cout << "Average time per frame: " << (total_time * 1000.0) / total_frames << " ms" << std::endl;
-		std::cout << "Effective frame rate: " << total_frames / total_time << " fps" << std::endl;
-	}
-	std::cout << "Segmentation time: " << segmentation_time << " seconds ("
-		<< (segmentation_time / total_time) * 100.0 << "%)" << std::endl;
-	std::cout << "Post-processing time: " << post_processing_time << " seconds ("
-		<< (post_processing_time / total_time) * 100.0 << "%)" << std::endl;
-	std::cout << "Video processing completed with unified kernel blending." << std::endl;
-	std::cout << "Saved to: " << output_video_path << std::endl;
-	std::cout << "---------------------------------------------------" << std::endl;
+﻿/*******************************************************************************************************************
+ * FILE NAME   :    glow_effect.cpp
+ *
+ * PROJECT NAME:    Cuda Learning
+ *
+ * DESCRIPTION :    dilate or erode algorithm
+ *
+ * VERSION HISTORY
+ * YYYY/MMM/DD      Author          Comments
+ * 2022 DEC 14      Yu Liu          Creation
+ *
+ ********************************************************************************************************************/
+
+ /* FILE NAME   : glow_effect.cpp
+ * PROJECT NAME: Cuda Learning
+ * DESCRIPTION : Implements various glow-related effects such as "blow" highlighting,
+ *               mipmapping, and alpha blending to create bloom/glow effects on images and video frames.
+ *               Integrates CUDA kernels, OpenCV, and TensorRT (for segmentation in the video pipeline).
+ *               Uses triple buffering with non-blocking streams (created using cudaStreamNonBlocking)
+ *               to accelerate asynchronous mipmap filtering.
+ * IMPORTANT:  The engine is built for a fixed input shape ([4,3,384,384]). We ensure that every batch
+ *             is padded to 4 images and remove any extra singleton dimensions. Additionally, before
+ *             calling cv::resize, we check that the input image has valid dimensions.
+ * VERSION     : Updated 2025 FEB 04 (with additional error-checking and exception handling)
+ *******************************************************************************************************************/
+
+
+#include "dilate_erode.hpp"
+#include "gaussian_blur.hpp"
+#include "opencv2/opencv.hpp"
+#include <cuda_runtime.h>
+#include "glow_effect.hpp"
+#include "old_movies.cuh"
+#include "glow_effect/all_common.h"
+#include <torch/torch.h>
+#include <vector>
+#include "imageprocessingutil.hpp"
+#include "trtinference.hpp"
+#include <iostream>
+#include <string>
+#include <opencv2/cudawarping.hpp>
+// <<<<<<< HEAD
+#include <opencv2/core.hpp>
+#include <opencv2/highgui.hpp>
+#include <opencv2/cudaimgproc.hpp>
+#include <opencv2/videoio.hpp>
+#include <opencv2/imgproc.hpp>
+#include <cuda_runtime.h>
+#include <chrono>
+#include <nvToolsExt.h>
+#include "resizeWithTexture.h"
+// #include <glow_effect/source_cu/mipmap.cu>
+
+// // Global Variable Array: button_State
+//bool button_State[5] = { false, false, false, false, false };
+
+
+#define FILTER_MORPH 1
+#define FILTER_GAUSS 1
+
+
+
+/**
+ * @brief Applies a glowing effect to an image based on a segmentation mask.
+ *
+ * This function checks if the input segmentation mask contains regions that satisfy a specific condition.
+ * If such regions are found, it creates an RGBA image with a pink overlay applied to all pixels.
+ *
+ * @param mask Input single-channel segmentation mask (CV_8UC1).
+ * @param dst_rgba Output RGBA image (CV_8UC4) with the overlay applied.
+ * @param param_KeyLevel Threshold level to determine target regions in the mask.
+ * @param Delta Tolerance range around param_KeyLevel for determining target regions.
+ */
+// =======
+#include <filesystem>
+#include "mipmap.h"
+#include "helper_cuda.h"  // For checkCudaErrors
+#include <future>         // For std::async, std::future
+#include <exception>
+
+namespace fs = std::filesystem;
+
+// Global boolean array indicating button states (for demonstration/testing).
+bool button_State[5] = { false, false, false, false, false };
+
+// Helper Visualization
+void visualize_segmentation_regions(const cv::Mat& original_frame, const cv::Mat& mask, int param_KeyLevel, int Delta) {
+	// Create a visualization image by blending original frame with colored regions
+	cv::Mat visualization;
+	if (original_frame.channels() == 3) {
+		visualization = original_frame.clone();
+	}
+	else {
+		cv::cvtColor(original_frame, visualization, cv::COLOR_BGRA2BGR);
+	}
+
+	// Apply a colored overlay to matched regions
+	for (int i = 0; i < mask.rows; ++i) {
+		for (int j = 0; j < mask.cols; ++j) {
+			int mask_pixel = mask.at<uchar>(i, j);
+			if (std::abs(mask_pixel - param_KeyLevel) < Delta) {
+				// Draw a bright cyan highlight
+				cv::Vec3b& pixel = visualization.at<cv::Vec3b>(i, j);
+				// Blend with original (50% original, 50% highlight)
+				pixel[0] = pixel[0] * 0.5 + 255 * 0.5; // B
+				pixel[1] = pixel[1] * 0.5 + 255 * 0.5; // G
+				pixel[2] = pixel[2] * 0.5;             // R
+			}
+		}
+	}
+
+	// Show the visualization
+	cv::imshow("Segmentation Visualization", visualization);
+}
+
+////////////////////////////////////////////////////////////////////////////////
+// Helper Function: convert_mask_to_rgba_buffer
+////////////////////////////////////////////////////////////////////////////////
+void convert_mask_to_rgba_buffer(const cv::Mat& mask, uchar4* dst, int frame_width, int frame_height, int param_KeyLevel) {
+	for (int i = 0; i < frame_height; ++i) {
+		for (int j = 0; j < frame_width; ++j) {
+			unsigned char gray_value = mask.at<uchar>(i, j);
+			if (gray_value == param_KeyLevel)
+				dst[i * frame_width + j] = { gray_value, gray_value, gray_value, 255 };
+			else
+				dst[i * frame_width + j] = { 0, 0, 0, 0 };
+		}
+	}
+}
+
+////////////////////////////////////////////////////////////////////////////////
+// Helper Function: triple_buffered_mipmap_pipeline
+////////////////////////////////////////////////////////////////////////////////
+std::vector<cv::Mat> triple_buffered_mipmap_pipeline(const std::vector<cv::Mat>& resized_masks,
+	int frame_width, int frame_height,
+	float default_scale, int param_KeyLevel) {
+	int N = resized_masks.size();
+	const int numBuffers = 3;
+	std::vector<cv::Mat> outputImages(N);
+
+	std::vector<uchar4*> tripleSrc(numBuffers, nullptr);
+	std::vector<uchar4*> tripleDst(numBuffers, nullptr);
+	std::vector<cudaStream_t> mipmapStreams(numBuffers);
+	std::vector<cudaEvent_t> mipmapDone(numBuffers);
+
+	for (int i = 0; i < numBuffers; ++i) {
+		checkCudaErrors(cudaStreamCreateWithFlags(&mipmapStreams[i], cudaStreamNonBlocking));
+		checkCudaErrors(cudaEventCreate(&mipmapDone[i]));
+		checkCudaErrors(cudaMallocHost((void**)&tripleSrc[i], frame_width * frame_height * sizeof(uchar4)));
+		checkCudaErrors(cudaMallocHost((void**)&tripleDst[i], frame_width * frame_height * sizeof(uchar4)));
+	}
+
+	for (int i = 0; i < N + 2; ++i) {
+		if (i < N) {
+			int bufIdx = i % numBuffers;
+			convert_mask_to_rgba_buffer(resized_masks[i], tripleSrc[bufIdx], frame_width, frame_height, param_KeyLevel);
+			apply_mipmap_async(resized_masks[i], tripleDst[bufIdx], default_scale, param_KeyLevel, mipmapStreams[bufIdx]);
+			checkCudaErrors(cudaEventRecord(mipmapDone[bufIdx], mipmapStreams[bufIdx]));
+		}
+		if (i - 2 >= 0 && (i - 2) < N) {
+			int bufIdx = (i - 2) % numBuffers;
+			cudaError_t query = cudaEventQuery(mipmapDone[bufIdx]);
+			if (query == cudaSuccess) {
+				cv::Mat mipmapResult(frame_height, frame_width, CV_8UC4);
+				memcpy(mipmapResult.data, tripleDst[bufIdx], frame_width * frame_height * sizeof(uchar4));
+				outputImages[i - 2] = mipmapResult;
+			}
+			else if (query != cudaErrorNotReady) {
+				checkCudaErrors(query);
+			}
+		}
+	}
+
+	for (int i = 0; i < numBuffers; ++i) {
+		checkCudaErrors(cudaFreeHost(tripleSrc[i]));
+		checkCudaErrors(cudaFreeHost(tripleDst[i]));
+		checkCudaErrors(cudaStreamDestroy(mipmapStreams[i]));
+		checkCudaErrors(cudaEventDestroy(mipmapDone[i]));
+	}
+
+	return outputImages;
+}
+
+////////////////////////////////////////////////////////////////////////////////
+// Function: glow_blow
+////////////////////////////////////////////////////////////////////////////////
+////////////////////////////////////////////////////////////////////////////////
+// Function: glow_blow
+////////////////////////////////////////////////////////////////////////////////
+// >>>>>>> dc03d1e01975d937278105b157d6e05d46516332
+void glow_blow(const cv::Mat& mask, cv::Mat& dst_rgba, int param_KeyLevel, int Delta) {
+	if (mask.empty()) {
+		std::cerr << "Error: Segmentation mask is empty." << std::endl;
+		return;
+	}
+	if (mask.type() != CV_8UC1) {
+		std::cerr << "Error: Mask is not of type CV_8UC1." << std::endl;
+		return;
+	}
+
+	// Create a destination image with zeros
+	dst_rgba = cv::Mat::zeros(mask.size(), CV_8UC4);
+
+	// Use a more vibrant color for better visibility
+	cv::Vec4b overlay_color = { 147, 20, 226, 255 };
+
+	// Variables to track target region information
+	bool has_target_region = false;
+	int target_pixel_count = 0;
+	int min_x = mask.cols, max_x = 0;
+	int min_y = mask.rows, max_y = 0;
+
+	// Process the mask
+	for (int i = 0; i < mask.rows; ++i) {
+		for (int j = 0; j < mask.cols; ++j) {
+			int mask_pixel = mask.at<uchar>(i, j);
+
+			if (std::abs(mask_pixel - param_KeyLevel) < Delta) {
+				has_target_region = true;
+				target_pixel_count++;
+
+				// Track bounding box of target region
+				min_x = std::min(min_x, j);
+				max_x = std::max(max_x, j);
+				min_y = std::min(min_y, i);
+				max_y = std::max(max_y, i);
+
+				// Apply overlay ONLY to pixels that match the target value
+				dst_rgba.at<cv::Vec4b>(i, j) = overlay_color;
+			}
+		}
+	}
+	// Print the result of the operation.
+	// std::cout << "glow_blow completed. Target region " << (has_target_region ? "found and applied." : "not found.") << std::endl;
+
+	// Print the target region information that was specifically requested
+	if (has_target_region) {
+		// Calculate percentage of frame covered
+		double coverage_percent = (static_cast<double>(target_pixel_count) / (mask.rows * mask.cols)) * 100.0;
+		std::cout << "Target region found!" << std::endl;
+		std::cout << "  - Pixels matching target: " << target_pixel_count << " (" << coverage_percent << "% of frame)" << std::endl;
+		std::cout << "  - Region bounding box: (" << min_x << "," << min_y << ") to (" << max_x << "," << max_y << ")" << std::endl;
+		std::cout << "  - Box dimensions: " << (max_x - min_x + 1) << "x" << (max_y - min_y + 1) << std::endl;
+	}
+}
+
+/**
+ * @brief Applies a mipmap-like operation to a grayscale image, producing an RGBA output image.
+ *
+ * This function filters an input grayscale image based on a specified key level. Pixels matching the key level
+ * are preserved with full opacity in an RGBA output image, while others are set to transparent. It also applies
+ * a custom filter operation (filter_mipmap) on the processed data.
+ *
+ * @param input_gray Input single-channel grayscale image (CV_8UC1).
+ * @param output_image Output RGBA image (CV_8UC4) with the mipmap operation applied.
+ * @param scale Scaling factor used in the mipmap filter operation.
+ * @param param_KeyLevel Grayscale value to determine target pixels in the input image.
+ */
+
+////////////////////////////////////////////////////////////////////////////////
+// Function: apply_mipmap (Synchronous Version)
+////////////////////////////////////////////////////////////////////////////////
+
+void apply_mipmap(const cv::Mat& input_gray, cv::Mat& output_image, float scale, int param_KeyLevel) {
+	int width = input_gray.cols;
+	int height = input_gray.rows;
+
+	if (input_gray.channels() != 1 || input_gray.type() != CV_8UC1) {
+		std::cerr << "Error: Input image must be a single-channel grayscale image." << std::endl;
+		return;
+	}
+
+	uchar4* src_img = new uchar4[width * height];
+	uchar4* dst_img = new uchar4[width * height];
+
+	for (int i = 0; i < height; ++i) {
+		for (int j = 0; j < width; ++j) {
+			unsigned char gray_value = input_gray.at<uchar>(i, j);
+			if (gray_value == param_KeyLevel)
+				src_img[i * width + j] = { gray_value, gray_value, gray_value, 255 };
+			else
+				src_img[i * width + j] = { 0, 0, 0, 0 };
+		}
+	}
+
+//<<<<<<< HEAD
+//	// Convert uchar4 array to OpenCV RGBA image for debugging purposes.
+//	cv::Mat uchar4_image_before(height, width, CV_8UC4);
+//	for (int i = 0; i < height; ++i) {
+//		for (int j = 0; j < width; ++j) {
+//			uchar4 value = src_img[i * width + j];
+//			uchar4_image_before.at<cv::Vec4b>(i, j) = cv::Vec4b(value.x, value.y, value.z, value.w);
+//		}
+//	}
+//	cv::imwrite("./pngOutput/converted_uchar4_before_mipmap.png", uchar4_image_before);
+//	std::cout << "Converted uchar4 image saved as converted_uchar4_before_mipmap.png" << std::endl;
+//
+//	// Apply the mipmap filter operation.
+//=======
+// >>>>>>> dc03d1e01975d937278105b157d6e05d46516332
+	filter_mipmap(width, height, scale, src_img, dst_img);
+
+	output_image.create(height, width, CV_8UC4);
+	for (int i = 0; i < height; ++i) {
+		for (int j = 0; j < width; ++j) {
+			uchar4 value = dst_img[i * width + j];
+			output_image.at<cv::Vec4b>(i, j) = cv::Vec4b(value.x, value.y, value.z, value.w);
+		}
+	}
+
+	std::cout << "apply_mipmap: Completed synchronous mipmap filtering." << std::endl;
+
+	delete[] src_img;
+	delete[] dst_img;
+}
+
+/**
+ * @brief Mixes three images (source, highlighted, and mipmap) into a single output image using alpha blending.
+ *
+ * This function combines the source image, a highlighted image, and a mipmap result image. The mipmap result's
+ * grayscale values are used as the alpha channel to blend the source and highlighted images, scaled by a key factor.
+ *
+ * @param src_img Input source image (must have 3 or 4 channels).
+ * @param dst_rgba Input highlighted image (must have 4 channels).
+ * @param mipmap_result Input mipmap image (must be single-channel grayscale or convertible to grayscale).
+ * @param output_image Output image after blending (CV_8UC4).
+ * @param param_KeyScale Scaling factor for alpha channel values.
+ */
+////////////////////////////////////////////////////////////////////////////////
+// Function: apply_mipmap_async (Asynchronous Version)
+////////////////////////////////////////////////////////////////////////////////
+void apply_mipmap_async(const cv::Mat& input_gray, uchar4* dst_img, float scale, int param_KeyLevel, cudaStream_t stream) {
+	int width = input_gray.cols;
+	int height = input_gray.rows;
+
+	uchar4* src_img = nullptr;
+	checkCudaErrors(cudaMallocHost((void**)&src_img, width * height * sizeof(uchar4)));
+
+	for (int i = 0; i < height; ++i) {
+		for (int j = 0; j < width; ++j) {
+			unsigned char gray_value = input_gray.at<uchar>(i, j);
+			if (gray_value == param_KeyLevel)
+				src_img[i * width + j] = { gray_value, gray_value, gray_value, 255 };
+			else
+				src_img[i * width + j] = { 0, 0, 0, 0 };
+		}
+	}
+
+	filter_mipmap_async(width, height, scale, src_img, dst_img, stream);
+
+	cudaStreamAddCallback(stream,
+		[](cudaStream_t stream, cudaError_t status, void* userData) {
+			uchar4* ptr = static_cast<uchar4*>(userData);
+			cudaFreeHost(ptr);
+		},
+		src_img, 0);
+
+	std::cout << "apply_mipmap_async: Launched asynchronous mipmap filtering on non-blocking stream." << std::endl;
+}
+
+////////////////////////////////////////////////////////////////////////////////
+// Function: mix_images
+////////////////////////////////////////////////////////////////////////////////
+void mix_images(const cv::Mat& src_img, const cv::Mat& dst_rgba, const cv::Mat& mipmap_result, cv::Mat& output_image, float param_KeyScale) {
+	if (src_img.empty() || dst_rgba.empty() || mipmap_result.empty()) {
+		std::cerr << "Error: One or more input images are empty." << std::endl;
+		return;
+	}
+	if (src_img.size() != dst_rgba.size() || src_img.size() != mipmap_result.size()) {
+		std::cerr << "Error: Images must have the same dimensions." << std::endl;
+		return;
+	}
+
+	cv::Mat src_rgba;
+	if (src_img.channels() != 4)
+		cv::cvtColor(src_img, src_rgba, cv::COLOR_BGR2BGRA);
+	else
+		src_rgba = src_img.clone();
+
+	cv::Mat high_lighted_rgba;
+	if (dst_rgba.channels() != 4)
+		cv::cvtColor(dst_rgba, high_lighted_rgba, cv::COLOR_BGR2BGRA);
+	else
+		high_lighted_rgba = dst_rgba.clone();
+
+	cv::Mat mipmap_gray;
+	if (mipmap_result.channels() != 1)
+		cv::cvtColor(mipmap_result, mipmap_gray, cv::COLOR_BGR2GRAY);
+	else
+		mipmap_gray = mipmap_result.clone();
+
+	output_image = src_rgba.clone();
+
+	for (int i = 0; i < src_rgba.rows; ++i) {
+		for (int j = 0; j < src_rgba.cols; ++j) {
+			uchar original_alpha = mipmap_gray.at<uchar>(i, j);
+			uchar alpha = (original_alpha * static_cast<int>(param_KeyScale)) >> 8;
+			cv::Vec4b src_pixel = src_rgba.at<cv::Vec4b>(i, j);
+			cv::Vec4b dst_pixel = high_lighted_rgba.at<cv::Vec4b>(i, j);
+			cv::Vec4b& output_pixel = output_image.at<cv::Vec4b>(i, j);
+			for (int k = 0; k < 4; ++k) {
+				int temp_pixel = (src_pixel[k] * (255 - alpha) + dst_pixel[k] * alpha) >> 8;
+				output_pixel[k] = static_cast<uchar>(std::min(255, std::max(0, temp_pixel)));
+			}
+		}
+	}
+
+	std::cout << "mix_images: Image blending completed successfully." << std::endl;
+}
+
+
+cv::Mat threshold_mask_to_rgba(const cv::Mat& grayscale_mask, int param_KeyLevel, int tolerance)
+{
+	CV_Assert(grayscale_mask.type() == CV_8UC1);
+	cv::Mat mask_rgba(grayscale_mask.size(), CV_8UC4, cv::Scalar(0, 0, 0, 0));
+
+	for (int i = 0; i < grayscale_mask.rows; ++i) {
+		for (int j = 0; j < grayscale_mask.cols; ++j) {
+			uchar pixel = grayscale_mask.at<uchar>(i, j);
+			// If pixel is exactly equal (or within tolerance) to param_KeyLevel, make it opaque.
+			if (std::abs(pixel - param_KeyLevel) <= tolerance) {
+				mask_rgba.at<cv::Vec4b>(i, j) = cv::Vec4b(pixel, pixel, pixel, 255);
+			}
+			else {
+				mask_rgba.at<cv::Vec4b>(i, j) = cv::Vec4b(0, 0, 0, 0);
+			}
+		}
+	}
+	return mask_rgba;
+}
+
+
+
+
+
+/**
+ * @brief Applies a glow effect to an input image using a grayscale mask.
+ *
+ * This function combines various operations including generating a highlighted effect,
+ * applying a mipmap operation, and blending multiple images to produce a final result.
+ *
+ * @param image_nm Path to the source image file.
+ * @param grayscale_mask Input grayscale mask image (CV_8UC1).
+ */
+
+////////////////////////////////////////////////////////////////////////////////
+// Function: glow_effect_image
+////////////////////////////////////////////////////////////////////////////////
+void glow_effect_image(const char* image_nm, const cv::Mat& grayscale_mask) {
+	cv::Mat src_img = cv::imread(image_nm);
+	if (src_img.empty()) {
+		std::cerr << "Error: Could not load source image." << std::endl;
+		return;
+	}
+
+	cv::Mat dst_rgba;
+	glow_blow(grayscale_mask, dst_rgba, param_KeyLevel, 10);
+
+	cv::Mat mipmap_result;
+	apply_mipmap(grayscale_mask, mipmap_result, static_cast<float>(default_scale), param_KeyLevel);
+
+	cv::Mat final_result;
+	mix_images(src_img, dst_rgba, mipmap_result, final_result, param_KeyScale);
+
+	cv::imshow("Final Result", final_result);
+	cv::waitKey(0);
+}
+
+
+
+
+/**
+ * @brief Applies a glow effect to each frame of a video using segmentation and image processing.
+ *
+ * This function processes a video frame by frame, applying a glow effect based on a segmentation mask.
+ * Each frame is processed using TensorRT for inference, mipmap operations, and blending to create the final result.
+ * The processed frames are saved and combined into a new video.
+ *
+ * @param video_nm Path to the input video file.
+ */
+
+
+void glow_effect_video(const char* video_nm) {
+	auto start_time = std::chrono::high_resolution_clock::now();
+	// Print OpenCV build information for debugging.
+	cv::String info = cv::getBuildInformation();
+	std::cout << info << std::endl;
+
+	cv::VideoCapture video;
+	bool pause = false;
+
+	// Open the video file.
+	if (!video.open(video_nm, cv::VideoCaptureAPIs::CAP_ANY)) {
+		std::cerr << "Error: Could not open video file: " << video_nm << std::endl;
+		return;
+	}
+
+	// Retrieve video parameters.
+	int frame_width = static_cast<int>(video.get(cv::CAP_PROP_FRAME_WIDTH));
+	int frame_height = static_cast<int>(video.get(cv::CAP_PROP_FRAME_HEIGHT));
+	int fps = static_cast<int>(video.get(cv::CAP_PROP_FPS));
+
+	// Create an output folder for processed frames.
+	std::string output_folder = "./VideoOutput";
+	std::filesystem::create_directory(output_folder);
+
+	// Define the TensorRT plan file path for segmentation.
+	std::string planFilePath = "D:/csi4900/TRT-Plans/mobileone_s4.lw.plan";          // user config
+
+	cv::Mat src_img, dst_img;
+	int frame_count = 0; // Counter for saved frames.
+
+	while (video.isOpened()) {
+		// Prepare a batch of frames.
+		std::vector<torch::Tensor> batch_frames;
+		std::vector<cv::Mat> original_frames;
+
+		for (int i = 0; i < 4; ++i) {
+			if (!video.read(src_img) || src_img.empty()) {
+				if (batch_frames.empty()) break; // End of video.
+				batch_frames.push_back(batch_frames.back()); // Pad batch with last frame.
+				original_frames.push_back(original_frames.back().clone());
+				continue;
+			}
+
+			original_frames.push_back(src_img.clone());
+
+			// Resize the frame to 384x384 for inference.
+			cv::Mat resized_img;
+			cv::resize(src_img, resized_img, cv::Size(384, 384));
+
+			// Save temporary resized image.
+			std::string temp_img_path = "./temp_video_frame_" + std::to_string(i) + ".png";
+			cv::imwrite(temp_img_path, resized_img);
+
+			// Convert the image to a tensor.
+			torch::Tensor frame_tensor = ImageProcessingUtil::process_img(temp_img_path, false);
+			frame_tensor = frame_tensor.to(torch::kFloat);
+			batch_frames.push_back(frame_tensor);
+
+			// Remove the temporary file.
+			std::filesystem::remove(temp_img_path);
+		}
+
+		if (batch_frames.empty()) break; // All frames processed.
+
+		// Pad batch if it contains fewer than 4 frames.
+		while (batch_frames.size() < 4) {
+			batch_frames.push_back(batch_frames.back());
+			original_frames.push_back(original_frames.back().clone());
+		}
+
+		// Stack tensors into a batch.
+		torch::Tensor batch_tensor = torch::stack(batch_frames, 0); // Shape: [4, 3, 384, 384]
+
+		// Perform TensorRT inference to obtain segmentation masks.
+		std::vector<cv::Mat> grayscale_masks = TRTInference::measure_segmentation_trt_performance_mul(planFilePath, batch_tensor, 1);
+
+		if (!grayscale_masks.empty()) {
+			for (int i = 0; i < 4; ++i) {
+				cv::Mat grayscale_mask;
+				cv::resize(grayscale_masks[i], grayscale_mask, original_frames[i].size());
+
+				// Generate a glow effect using the mask.
+				cv::Mat dst_rgba;
+				glow_blow(grayscale_mask, dst_rgba, param_KeyLevel, 10);
+
+				if (dst_rgba.channels() != 4) {
+					cv::cvtColor(dst_rgba, dst_rgba, cv::COLOR_BGR2RGBA);
+				}
+
+				// Apply mipmap operations.
+				cv::Mat mipmap_result;
+				apply_mipmap(grayscale_mask, mipmap_result, static_cast<float>(default_scale), param_KeyLevel);
+
+				// Blend frames using the glow effect and mipmap results.
+				cv::Mat final_result;
+				mix_images(original_frames[i], dst_rgba, mipmap_result, final_result, param_KeyScale);
+
+				// Display the processed frame.
+				cv::imshow("Processed Frame", final_result);
+				int key = cv::waitKey(30);
+				if (key == 'q') {
+					video.release();
+					cv::destroyAllWindows();
+					return;
+				}
+
+				// Save the processed frame.
+				std::string frame_output_path = output_folder + "/frame_" + std::to_string(frame_count++) + ".png";
+				cv::imwrite(frame_output_path, final_result);
+			}
+		}
+		else {
+			std::cerr << "Warning: No grayscale mask generated for this batch." << std::endl;
+		}
+	}
+
+	// Release video resources and close display windows.
+	video.release();
+	cv::destroyAllWindows();
+
+	// Create the output video from processed frames.
+	std::string output_video_path = output_folder + "/processed_video.avi";
+	cv::VideoWriter output_video(output_video_path, cv::VideoWriter::fourcc('M', 'J', 'P', 'G'), fps,
+		cv::Size(frame_width, frame_height));
+
+	if (!output_video.isOpened()) {
+		std::cerr << "Error: Could not open the output video file for writing: " << output_video_path << std::endl;
+		return;
+	}
+
+	for (int i = 0; i < frame_count; ++i) {
+		std::string frame_path = output_folder + "/frame_" + std::to_string(i) + ".png";
+		cv::Mat frame = cv::imread(frame_path);
+		if (frame.empty()) {
+			std::cerr << "Warning: Could not read frame: " << frame_path << std::endl;
+			continue;
+		}
+		output_video.write(frame);
+	}
+
+	output_video.release();
+	std::cout << "Video processing completed. Saved to: " << output_video_path << std::endl;
+
+	auto end_time = std::chrono::high_resolution_clock::now();
+	std::chrono::duration<double>elapsed = end_time - start_time;
+
+	double avg_frame_process = elapsed.count() / frame_count;
+	double frames_per_second = 1.0 / avg_frame_process;
+
+	std::cout << "Glow effect total processing time: " << elapsed.count() << " seconds." << std::endl;
+	std::cout << "Total number of frames processed: " << frame_count << " frames." << std::endl;
+	std::cout << "Average frame process time: " << avg_frame_process << " seconds/frame." << std::endl;
+	std::cout << "Frames per second (fps): " << frames_per_second << " fps." << std::endl;
+}
+
+void glow_effect_video_triple_buffer(const char* video_nm, std::string planFilePath) {
+	cv::String info = cv::getBuildInformation();
+	std::cout << info << std::endl;
+
+	cv::VideoCapture video;
+	if (!video.open(video_nm, cv::VideoCaptureAPIs::CAP_ANY)) {
+		std::cerr << "Error: Could not open video file: " << video_nm << std::endl;
+		return;
+	}
+
+	int frame_width = static_cast<int>(video.get(cv::CAP_PROP_FRAME_WIDTH));
+	int frame_height = static_cast<int>(video.get(cv::CAP_PROP_FRAME_HEIGHT));
+	int fps = static_cast<int>(video.get(cv::CAP_PROP_FPS));
+
+	cv::Size defaultSize((frame_width > 0) ? frame_width : 640, (frame_height > 0) ? frame_height : 360);
+
+	if (!fs::exists("./VideoOutput/")) {
+		if (fs::create_directory("./VideoOutput/"))
+			std::cout << "Video Output Directory successfully created." << std::endl;
+		else {
+			std::cerr << "Failed to create video output folder." << std::endl;
+			return;
+		}
+	}
+	else {
+		std::cout << "Video Output Directory already exists." << std::endl;
+	}
+
+	std::string output_video_path = "./VideoOutput/processed_video.avi";
+	cv::VideoWriter output_video(output_video_path,
+		cv::VideoWriter::fourcc('M', 'J', 'P', 'G'),
+		fps, cv::Size((frame_width > 0) ? frame_width : defaultSize.width,
+			(frame_height > 0) ? frame_height : defaultSize.height));
+	if (!output_video.isOpened()) {
+		std::cerr << "Error: Could not open the output video for writing: " << output_video_path << std::endl;
+		return;
+	}
+
+	cv::cuda::GpuMat gpu_frame;
+	// Containers for 8 frames per iteration.
+	std::vector<torch::Tensor> batch_frames;
+	std::vector<cv::Mat> original_frames;
+
+	// Use two futures to run segmentation concurrently on sub-batches.
+	std::future<std::vector<cv::Mat>> segFuture1, segFuture2;
+	bool segFutureValid1 = false, segFutureValid2 = false;
+
+	while (video.isOpened()) {
+		batch_frames.clear();
+		original_frames.clear();
+
+		// Read a batch of 8 frames.
+		for (int i = 0; i < 8; ++i) {
+			cv::Mat frame;
+			if (!video.read(frame) || frame.empty()) {
+				if (batch_frames.empty())
+					break;
+				// Duplicate the last valid frame if we run out.
+				batch_frames.push_back(batch_frames.back());
+				original_frames.push_back(original_frames.back().clone());
+				continue;
+			}
+			if (frame.empty() || frame.cols <= 0 || frame.rows <= 0) {
+				std::cerr << "Warning: Read frame " << i << " is invalid. Using default blank image." << std::endl;
+				frame = cv::Mat(defaultSize, CV_8UC3, cv::Scalar(0, 0, 0));
+			}
+			original_frames.push_back(frame.clone());
+
+			gpu_frame.upload(frame);
+			cv::cuda::GpuMat resized_gpu_frame;
+			try {
+				cv::cuda::resize(gpu_frame, resized_gpu_frame, cv::Size(384, 384));
+			}
+			catch (cv::Exception& e) {
+				std::cerr << "Error during GPU resize: " << e.what() << ". Using blank image instead." << std::endl;
+				cv::Mat blank(384, 384, frame.type(), cv::Scalar(0, 0, 0));
+				resized_gpu_frame.upload(blank);
+			}
+			torch::Tensor frame_tensor = ImageProcessingUtil::process_img(resized_gpu_frame, false);
+			frame_tensor = frame_tensor.to(torch::kFloat);
+			batch_frames.push_back(frame_tensor);
+		}
+		if (batch_frames.empty())
+			break;
+		while (batch_frames.size() < 8) {
+			batch_frames.push_back(batch_frames.back());
+			original_frames.push_back(original_frames.back().clone());
+		}
+
+		// Process segmentation results from the previous iteration, if available.
+		if (segFutureValid1) {
+			std::vector<cv::Mat> grayscale_masks = segFuture1.get();
+			segFutureValid1 = false;
+			// Process first sub-batch (frames 0 to 3)
+			std::vector<cv::Mat> resized_masks_batch;
+			for (int i = 0; i < 4; ++i) {
+				cv::Mat resized_mask;
+				cv::Size targetSize = (original_frames[i].empty() || original_frames[i].cols <= 0 || original_frames[i].rows <= 0)
+					? defaultSize : original_frames[i].size();
+				try {
+					cv::resize(grayscale_masks[i], resized_mask, targetSize);
+				}
+				catch (cv::Exception& e) {
+					std::cerr << "Error during segmentation mask resize for sub-batch 1 frame " << i
+						<< ": " << e.what() << ". Using blank mask." << std::endl;
+					resized_mask = cv::Mat(targetSize, CV_8UC1, cv::Scalar(0));
+				}
+				resized_masks_batch.push_back(resized_mask);
+			}
+
+			std::vector<cv::Mat> glow_blow_results(4);
+			for (int i = 0; i < 4; ++i) {
+				cv::Mat dst_rgba;
+				glow_blow(resized_masks_batch[i], dst_rgba, param_KeyLevel, 10);
+				if (dst_rgba.channels() != 4)
+					cv::cvtColor(dst_rgba, dst_rgba, cv::COLOR_BGR2RGBA);
+				glow_blow_results[i] = dst_rgba;
+			}
+			std::vector<cv::Mat> mipmap_results = triple_buffered_mipmap_pipeline(
+				resized_masks_batch, frame_width, frame_height, static_cast<float>(default_scale), param_KeyLevel
+			);
+			for (int i = 0; i < 4; ++i) {
+				cv::Mat final_result;
+				mix_images(original_frames[i], glow_blow_results[i], mipmap_results[i], final_result, param_KeyScale);
+				if (final_result.empty() || final_result.size().width <= 0 || final_result.size().height <= 0) {
+					std::cerr << "Warning: Final blended image is empty for sub-batch 1 frame " << i
+						<< ". Creating blank output." << std::endl;
+					final_result = cv::Mat(defaultSize, CV_8UC4, cv::Scalar(0, 0, 0, 255));
+				}
+				cv::imshow("Processed Frame", final_result);
+				int key = cv::waitKey(30);
+				if (key == 'q') {
+					video.release();
+					cv::destroyAllWindows();
+					goto cleanup;
+				}
+				output_video.write(final_result);
+			}
+		}
+		if (segFutureValid2) {
+			std::vector<cv::Mat> grayscale_masks = segFuture2.get();
+			segFutureValid2 = false;
+			// Process second sub-batch (frames 4 to 7)
+			std::vector<cv::Mat> resized_masks_batch;
+			for (int i = 4; i < 8; ++i) {
+				cv::Mat resized_mask;
+				cv::Size targetSize = (original_frames[i].empty() || original_frames[i].cols <= 0 || original_frames[i].rows <= 0)
+					? defaultSize : original_frames[i].size();
+				try {
+					cv::resize(grayscale_masks[i - 4], resized_mask, targetSize);
+				}
+				catch (cv::Exception& e) {
+					std::cerr << "Error during segmentation mask resize for sub-batch 2 frame " << i - 4
+						<< ": " << e.what() << ". Using blank mask." << std::endl;
+					resized_mask = cv::Mat(targetSize, CV_8UC1, cv::Scalar(0));
+				}
+				resized_masks_batch.push_back(resized_mask);
+			}
+			std::vector<cv::Mat> glow_blow_results(4);
+			for (int i = 0; i < 4; ++i) {
+				cv::Mat dst_rgba;
+				glow_blow(resized_masks_batch[i], dst_rgba, param_KeyLevel, 10);
+				if (dst_rgba.channels() != 4)
+					cv::cvtColor(dst_rgba, dst_rgba, cv::COLOR_BGR2RGBA);
+				glow_blow_results[i] = dst_rgba;
+			}
+			std::vector<cv::Mat> mipmap_results = triple_buffered_mipmap_pipeline(
+				resized_masks_batch, frame_width, frame_height, static_cast<float>(default_scale), param_KeyLevel
+			);
+			for (int i = 0; i < 4; ++i) {
+				cv::Mat final_result;
+				mix_images(original_frames[i + 4], glow_blow_results[i], mipmap_results[i], final_result, param_KeyScale);
+				if (final_result.empty() || final_result.size().width <= 0 || final_result.size().height <= 0) {
+					std::cerr << "Warning: Final blended image is empty for sub-batch 2 frame " << i
+						<< ". Creating blank output." << std::endl;
+					final_result = cv::Mat(defaultSize, CV_8UC4, cv::Scalar(0, 0, 0, 255));
+				}
+				cv::imshow("Processed Frame", final_result);
+				int key = cv::waitKey(30);
+				if (key == 'q') {
+					video.release();
+					cv::destroyAllWindows();
+					goto cleanup;
+				}
+				output_video.write(final_result);
+			}
+		}
+
+		// Prepare segmentation input for the current batch:
+		// Create two sub-batch tensors (each containing 4 frames).
+		torch::Tensor sub_batch_tensor1 = torch::stack(
+			std::vector<torch::Tensor>(batch_frames.begin(), batch_frames.begin() + 4), 0);
+		torch::Tensor sub_batch_tensor2 = torch::stack(
+			std::vector<torch::Tensor>(batch_frames.begin() + 4, batch_frames.end()), 0);
+
+		// Launch segmentation concurrently for both sub-batches.
+		segFuture1 = std::async(std::launch::async,
+			TRTInference::measure_segmentation_trt_performance_mul_concurrent,
+			planFilePath, sub_batch_tensor1, 1);
+		segFutureValid1 = true;
+		segFuture2 = std::async(std::launch::async,
+			TRTInference::measure_segmentation_trt_performance_mul_concurrent,
+			planFilePath, sub_batch_tensor2, 1);
+		segFutureValid2 = true;
+	}
+
+	// If any segmentation result is still pending, process it.
+	if (segFutureValid1) {
+		std::vector<cv::Mat> grayscale_masks = segFuture1.get();
+		std::vector<cv::Mat> resized_masks_batch;
+		for (int i = 0; i < 4; ++i) {
+			cv::Mat resized_mask;
+			cv::Size targetSize = (original_frames[i].empty() || original_frames[i].cols <= 0 || original_frames[i].rows <= 0)
+				? defaultSize : original_frames[i].size();
+			try {
+				cv::resize(grayscale_masks[i], resized_mask, targetSize);
+			}
+			catch (cv::Exception& e) {
+				std::cerr << "Error during final segmentation mask resize for sub-batch 1 frame " << i
+					<< ": " << e.what() << ". Using blank mask." << std::endl;
+				resized_mask = cv::Mat(targetSize, CV_8UC1, cv::Scalar(0));
+			}
+			resized_masks_batch.push_back(resized_mask);
+		}
+		std::vector<cv::Mat> glow_blow_results(4);
+		for (int i = 0; i < 4; ++i) {
+			cv::Mat dst_rgba;
+			glow_blow(resized_masks_batch[i], dst_rgba, param_KeyLevel, 10);
+			if (dst_rgba.channels() != 4)
+				cv::cvtColor(dst_rgba, dst_rgba, cv::COLOR_BGR2RGBA);
+			glow_blow_results[i] = dst_rgba;
+		}
+		std::vector<cv::Mat> mipmap_results = triple_buffered_mipmap_pipeline(
+			resized_masks_batch, frame_width, frame_height, static_cast<float>(default_scale), param_KeyLevel
+		);
+		for (int i = 0; i < 4; ++i) {
+			cv::Mat final_result;
+			mix_images(original_frames[i], glow_blow_results[i], mipmap_results[i], final_result, param_KeyScale);
+			if (final_result.empty() || final_result.size().width <= 0 || final_result.size().height <= 0) {
+				std::cerr << "Warning: Final blended image is empty for final sub-batch 1 frame " << i
+					<< ". Creating blank output." << std::endl;
+				final_result = cv::Mat(defaultSize, CV_8UC4, cv::Scalar(0, 0, 0, 255));
+			}
+			cv::imshow("Processed Frame", final_result);
+			int key = cv::waitKey(30);
+			if (key == 'q') {
+				video.release();
+				cv::destroyAllWindows();
+				goto cleanup;
+			}
+			output_video.write(final_result);
+		}
+	}
+	if (segFutureValid2) {
+		std::vector<cv::Mat> grayscale_masks = segFuture2.get();
+		std::vector<cv::Mat> resized_masks_batch;
+		for (int i = 4; i < 8; ++i) {
+			cv::Mat resized_mask;
+			cv::Size targetSize = (original_frames[i].empty() || original_frames[i].cols <= 0 || original_frames[i].rows <= 0)
+				? defaultSize : original_frames[i].size();
+			try {
+				cv::resize(grayscale_masks[i - 4], resized_mask, targetSize);
+			}
+			catch (cv::Exception& e) {
+				std::cerr << "Error during final segmentation mask resize for sub-batch 2 frame " << i - 4
+					<< ": " << e.what() << ". Using blank mask." << std::endl;
+				resized_mask = cv::Mat(targetSize, CV_8UC1, cv::Scalar(0));
+			}
+			resized_masks_batch.push_back(resized_mask);
+		}
+		std::vector<cv::Mat> glow_blow_results(4);
+		for (int i = 0; i < 4; ++i) {
+			cv::Mat dst_rgba;
+			glow_blow(resized_masks_batch[i], dst_rgba, param_KeyLevel, 10);
+			if (dst_rgba.channels() != 4)
+				cv::cvtColor(dst_rgba, dst_rgba, cv::COLOR_BGR2RGBA);
+			glow_blow_results[i] = dst_rgba;
+		}
+		std::vector<cv::Mat> mipmap_results = triple_buffered_mipmap_pipeline(
+			resized_masks_batch, frame_width, frame_height, static_cast<float>(default_scale), param_KeyLevel
+		);
+		for (int i = 0; i < 4; ++i) {
+			cv::Mat final_result;
+			mix_images(original_frames[i + 4], glow_blow_results[i], mipmap_results[i], final_result, param_KeyScale);
+			if (final_result.empty() || final_result.size().width <= 0 || final_result.size().height <= 0) {
+				std::cerr << "Warning: Final blended image is empty for final sub-batch 2 frame " << i
+					<< ". Creating blank output." << std::endl;
+				final_result = cv::Mat(defaultSize, CV_8UC4, cv::Scalar(0, 0, 0, 255));
+			}
+			cv::imshow("Processed Frame", final_result);
+			int key = cv::waitKey(30);
+			if (key == 'q') {
+				video.release();
+				cv::destroyAllWindows();
+				goto cleanup;
+			}
+			output_video.write(final_result);
+		}
+	}
+
+cleanup:
+	video.release();
+	output_video.release();
+	cv::destroyAllWindows();
+	std::cout << "Video processing completed. Saved to: " << output_video_path << std::endl;
+}
+
+
+
+////////////////////////////////////////////////////////////////////////////////
+// Function: glow_effect_video_graph
+// Description: CUDA Graph accelerated version of glow_effect_video
+////////////////////////////////////////////////////////////////////////////////
+void glow_effect_video_graph(const char* video_nm, std::string planFilePath) {
+	// Performance measurement
+	auto total_start = std::chrono::high_resolution_clock::now();
+
+	cv::String info = cv::getBuildInformation();
+	std::cout << info << std::endl;
+
+	// Open video
+	cv::VideoCapture video;
+	if (!video.open(video_nm, cv::VideoCaptureAPIs::CAP_ANY)) {
+		std::cerr << "Error: Could not open video file: " << video_nm << std::endl;
+		return;
+	}
+
+	int frame_width = static_cast<int>(video.get(cv::CAP_PROP_FRAME_WIDTH));
+	int frame_height = static_cast<int>(video.get(cv::CAP_PROP_FRAME_HEIGHT));
+	int fps = static_cast<int>(video.get(cv::CAP_PROP_FPS));
+
+	cv::Size defaultSize((frame_width > 0) ? frame_width : 640, (frame_height > 0) ? frame_height : 360);
+
+	// Create output directory if needed
+	if (!fs::exists("./VideoOutput/")) {
+		if (fs::create_directory("./VideoOutput/"))
+			std::cout << "Video Output Directory successfully created." << std::endl;
+		else {
+			std::cerr << "Failed to create video output folder." << std::endl;
+			return;
+		}
+	}
+	else {
+		std::cout << "Video Output Directory already exists." << std::endl;
+	}
+
+	// Create output video writer
+	std::string output_video_path = "./VideoOutput/processed_video_graph.avi";
+	cv::VideoWriter output_video(output_video_path,
+		cv::VideoWriter::fourcc('M', 'J', 'P', 'G'),
+		fps, cv::Size((frame_width > 0) ? frame_width : defaultSize.width,
+			(frame_height > 0) ? frame_height : defaultSize.height));
+	if (!output_video.isOpened()) {
+		std::cerr << "Error: Could not open the output video for writing: " << output_video_path << std::endl;
+		return;
+	}
+
+	// Performance metrics
+	int total_frames = 0;
+	double segmentation_time = 0.0;
+	double post_processing_time = 0.0;
+
+	// Main video processing - follows same structure as original function
+	cv::cuda::GpuMat gpu_frame;
+	std::vector<torch::Tensor> batch_frames;
+	std::vector<cv::Mat> original_frames;
+
+	// Use two futures to run segmentation concurrently on sub-batches
+	std::future<std::vector<cv::Mat>> segFuture1, segFuture2;
+	bool segFutureValid1 = false, segFutureValid2 = false;
+
+	while (video.isOpened()) {
+		batch_frames.clear();
+		original_frames.clear();
+
+		// Read a batch of 8 frames - same as original function
+		for (int i = 0; i < 8; ++i) {
+			cv::Mat frame;
+			if (!video.read(frame) || frame.empty()) {
+				if (batch_frames.empty())
+					break;
+				batch_frames.push_back(batch_frames.back());
+				original_frames.push_back(original_frames.back().clone());
+				continue;
+			}
+
+			total_frames++; // Count frames for performance metrics
+
+			if (frame.empty() || frame.cols <= 0 || frame.rows <= 0) {
+				std::cerr << "Warning: Read frame " << i << " is invalid. Using default blank image." << std::endl;
+				frame = cv::Mat(defaultSize, CV_8UC3, cv::Scalar(0, 0, 0));
+			}
+			original_frames.push_back(frame.clone());
+
+			gpu_frame.upload(frame);
+			cv::cuda::GpuMat resized_gpu_frame;
+			try {
+				cv::cuda::resize(gpu_frame, resized_gpu_frame, cv::Size(384, 384));
+			}
+			catch (cv::Exception& e) {
+				std::cerr << "Error during GPU resize: " << e.what() << ". Using blank image instead." << std::endl;
+				cv::Mat blank(384, 384, frame.type(), cv::Scalar(0, 0, 0));
+				resized_gpu_frame.upload(blank);
+			}
+			torch::Tensor frame_tensor = ImageProcessingUtil::process_img(resized_gpu_frame, false);
+			frame_tensor = frame_tensor.to(torch::kFloat);
+			batch_frames.push_back(frame_tensor);
+		}
+		if (batch_frames.empty())
+			break;
+
+		while (batch_frames.size() < 8) {
+			batch_frames.push_back(batch_frames.back());
+			original_frames.push_back(original_frames.back().clone());
+		}
+
+		// Process segmentation results from the previous iteration, if available
+		if (segFutureValid1) {
+			auto pp_start = std::chrono::high_resolution_clock::now();
+
+			std::vector<cv::Mat> grayscale_masks = segFuture1.get();
+			segFutureValid1 = false;
+
+			// Process first sub-batch (frames 0 to 3) - same as original function
+			std::vector<cv::Mat> resized_masks_batch;
+			for (int i = 0; i < 4; ++i) {
+				cv::Mat resized_mask;
+				cv::Size targetSize = (original_frames[i].empty() || original_frames[i].cols <= 0 || original_frames[i].rows <= 0)
+					? defaultSize : original_frames[i].size();
+				try {
+					cv::resize(grayscale_masks[i], resized_mask, targetSize);
+				}
+				catch (cv::Exception& e) {
+					std::cerr << "Error during segmentation mask resize for sub-batch 1 frame " << i
+						<< ": " << e.what() << ". Using blank mask." << std::endl;
+					resized_mask = cv::Mat(targetSize, CV_8UC1, cv::Scalar(0));
+				}
+				resized_masks_batch.push_back(resized_mask);
+			}
+
+			std::vector<cv::Mat> glow_blow_results(4);
+			for (int i = 0; i < 4; ++i) {
+				cv::Mat dst_rgba;
+				glow_blow(resized_masks_batch[i], dst_rgba, param_KeyLevel, 10);
+				if (dst_rgba.channels() != 4)
+					cv::cvtColor(dst_rgba, dst_rgba, cv::COLOR_BGR2RGBA);
+				glow_blow_results[i] = dst_rgba;
+			}
+
+			std::vector<cv::Mat> mipmap_results = triple_buffered_mipmap_pipeline(
+				resized_masks_batch, frame_width, frame_height, static_cast<float>(default_scale), param_KeyLevel
+			);
+
+			for (int i = 0; i < 4; ++i) {
+				cv::Mat final_result;
+				mix_images(original_frames[i], glow_blow_results[i], mipmap_results[i], final_result, param_KeyScale);
+				if (final_result.empty() || final_result.size().width <= 0 || final_result.size().height <= 0) {
+					std::cerr << "Warning: Final blended image is empty for sub-batch 1 frame " << i
+						<< ". Creating blank output." << std::endl;
+					final_result = cv::Mat(defaultSize, CV_8UC4, cv::Scalar(0, 0, 0, 255));
+				}
+				cv::imshow("Processed Frame (CUDA Graph)", final_result);
+				int key = cv::waitKey(30);
+				if (key == 'q') {
+					video.release();
+					cv::destroyAllWindows();
+					goto cleanup;
+				}
+				output_video.write(final_result);
+			}
+
+			auto pp_end = std::chrono::high_resolution_clock::now();
+			post_processing_time += std::chrono::duration<double>(pp_end - pp_start).count();
+		}
+
+		if (segFutureValid2) {
+			auto pp_start = std::chrono::high_resolution_clock::now();
+
+			std::vector<cv::Mat> grayscale_masks = segFuture2.get();
+			segFutureValid2 = false;
+
+			// Process second sub-batch (frames 4 to 7) - same as original function
+			std::vector<cv::Mat> resized_masks_batch;
+			for (int i = 4; i < 8; ++i) {
+				cv::Mat resized_mask;
+				cv::Size targetSize = (original_frames[i].empty() || original_frames[i].cols <= 0 || original_frames[i].rows <= 0)
+					? defaultSize : original_frames[i].size();
+				try {
+					cv::resize(grayscale_masks[i - 4], resized_mask, targetSize);
+				}
+				catch (cv::Exception& e) {
+					std::cerr << "Error during segmentation mask resize for sub-batch 2 frame " << i - 4
+						<< ": " << e.what() << ". Using blank mask." << std::endl;
+					resized_mask = cv::Mat(targetSize, CV_8UC1, cv::Scalar(0));
+				}
+				resized_masks_batch.push_back(resized_mask);
+			}
+
+			std::vector<cv::Mat> glow_blow_results(4);
+			for (int i = 0; i < 4; ++i) {
+				cv::Mat dst_rgba;
+				glow_blow(resized_masks_batch[i], dst_rgba, param_KeyLevel, 10);
+				if (dst_rgba.channels() != 4)
+					cv::cvtColor(dst_rgba, dst_rgba, cv::COLOR_BGR2RGBA);
+				glow_blow_results[i] = dst_rgba;
+			}
+
+			std::vector<cv::Mat> mipmap_results = triple_buffered_mipmap_pipeline(
+				resized_masks_batch, frame_width, frame_height, static_cast<float>(default_scale), param_KeyLevel
+			);
+
+			for (int i = 0; i < 4; ++i) {
+				cv::Mat final_result;
+				mix_images(original_frames[i + 4], glow_blow_results[i], mipmap_results[i], final_result, param_KeyScale);
+				if (final_result.empty() || final_result.size().width <= 0 || final_result.size().height <= 0) {
+					std::cerr << "Warning: Final blended image is empty for sub-batch 2 frame " << i
+						<< ". Creating blank output." << std::endl;
+					final_result = cv::Mat(defaultSize, CV_8UC4, cv::Scalar(0, 0, 0, 255));
+				}
+				cv::imshow("Processed Frame (CUDA Graph)", final_result);
+				int key = cv::waitKey(30);
+				if (key == 'q') {
+					video.release();
+					cv::destroyAllWindows();
+					goto cleanup;
+				}
+				output_video.write(final_result);
+			}
+
+			auto pp_end = std::chrono::high_resolution_clock::now();
+			post_processing_time += std::chrono::duration<double>(pp_end - pp_start).count();
+		}
+
+		// Prepare segmentation for the current batch
+		// Create two sub-batch tensors (each containing 4 frames)
+		torch::Tensor sub_batch_tensor1 = torch::stack(
+			std::vector<torch::Tensor>(batch_frames.begin(), batch_frames.begin() + 4), 0);
+		torch::Tensor sub_batch_tensor2 = torch::stack(
+			std::vector<torch::Tensor>(batch_frames.begin() + 4, batch_frames.end()), 0);
+
+		// Launch segmentation concurrently for both sub-batches - using CUDA Graph version
+		auto seg_start = std::chrono::high_resolution_clock::now();
+
+		segFuture1 = std::async(std::launch::async,
+			TRTInference::measure_segmentation_trt_performance_mul_concurrent_graph, // Use the graph version
+			planFilePath, sub_batch_tensor1, 1);
+		segFutureValid1 = true;
+
+		segFuture2 = std::async(std::launch::async,
+			TRTInference::measure_segmentation_trt_performance_mul_concurrent_graph, // Use the graph version 
+			planFilePath, sub_batch_tensor2, 1);
+		segFutureValid2 = true;
+
+		auto seg_end = std::chrono::high_resolution_clock::now();
+		segmentation_time += std::chrono::duration<double>(seg_end - seg_start).count();
+	}
+
+	// Process any remaining segmentation results - same as original function
+	if (segFutureValid1) {
+		auto pp_start = std::chrono::high_resolution_clock::now();
+
+		std::vector<cv::Mat> grayscale_masks = segFuture1.get();
+		std::vector<cv::Mat> resized_masks_batch;
+		for (int i = 0; i < 4; ++i) {
+			cv::Mat resized_mask;
+			cv::Size targetSize = (original_frames[i].empty() || original_frames[i].cols <= 0 || original_frames[i].rows <= 0)
+				? defaultSize : original_frames[i].size();
+			try {
+				cv::resize(grayscale_masks[i], resized_mask, targetSize);
+			}
+			catch (cv::Exception& e) {
+				std::cerr << "Error during final segmentation mask resize for sub-batch 1 frame " << i
+					<< ": " << e.what() << ". Using blank mask." << std::endl;
+				resized_mask = cv::Mat(targetSize, CV_8UC1, cv::Scalar(0));
+			}
+			resized_masks_batch.push_back(resized_mask);
+		}
+
+		std::vector<cv::Mat> glow_blow_results(4);
+		for (int i = 0; i < 4; ++i) {
+			cv::Mat dst_rgba;
+			glow_blow(resized_masks_batch[i], dst_rgba, param_KeyLevel, 10);
+			if (dst_rgba.channels() != 4)
+				cv::cvtColor(dst_rgba, dst_rgba, cv::COLOR_BGR2RGBA);
+			glow_blow_results[i] = dst_rgba;
+		}
+
+		std::vector<cv::Mat> mipmap_results = triple_buffered_mipmap_pipeline(
+			resized_masks_batch, frame_width, frame_height, static_cast<float>(default_scale), param_KeyLevel
+		);
+
+		for (int i = 0; i < 4; ++i) {
+			cv::Mat final_result;
+			mix_images(original_frames[i], glow_blow_results[i], mipmap_results[i], final_result, param_KeyScale);
+			if (final_result.empty() || final_result.size().width <= 0 || final_result.size().height <= 0) {
+				std::cerr << "Warning: Final blended image is empty for final sub-batch 1 frame " << i
+					<< ". Creating blank output." << std::endl;
+				final_result = cv::Mat(defaultSize, CV_8UC4, cv::Scalar(0, 0, 0, 255));
+			}
+			cv::imshow("Processed Frame (CUDA Graph)", final_result);
+			int key = cv::waitKey(30);
+			if (key == 'q') {
+				video.release();
+				cv::destroyAllWindows();
+				goto cleanup;
+			}
+			output_video.write(final_result);
+		}
+
+		auto pp_end = std::chrono::high_resolution_clock::now();
+		post_processing_time += std::chrono::duration<double>(pp_end - pp_start).count();
+	}
+
+	if (segFutureValid2) {
+		auto pp_start = std::chrono::high_resolution_clock::now();
+
+		std::vector<cv::Mat> grayscale_masks = segFuture2.get();
+		std::vector<cv::Mat> resized_masks_batch;
+		for (int i = 4; i < 8; ++i) {
+			cv::Mat resized_mask;
+			cv::Size targetSize = (original_frames[i].empty() || original_frames[i].cols <= 0 || original_frames[i].rows <= 0)
+				? defaultSize : original_frames[i].size();
+			try {
+				cv::resize(grayscale_masks[i - 4], resized_mask, targetSize);
+			}
+			catch (cv::Exception& e) {
+				std::cerr << "Error during final segmentation mask resize for sub-batch 2 frame " << i - 4
+					<< ": " << e.what() << ". Using blank mask." << std::endl;
+				resized_mask = cv::Mat(targetSize, CV_8UC1, cv::Scalar(0));
+			}
+			resized_masks_batch.push_back(resized_mask);
+		}
+
+		std::vector<cv::Mat> glow_blow_results(4);
+		for (int i = 0; i < 4; ++i) {
+			cv::Mat dst_rgba;
+			glow_blow(resized_masks_batch[i], dst_rgba, param_KeyLevel, 10);
+			if (dst_rgba.channels() != 4)
+				cv::cvtColor(dst_rgba, dst_rgba, cv::COLOR_BGR2RGBA);
+			glow_blow_results[i] = dst_rgba;
+		}
+
+		std::vector<cv::Mat> mipmap_results = triple_buffered_mipmap_pipeline(
+			resized_masks_batch, frame_width, frame_height, static_cast<float>(default_scale), param_KeyLevel
+		);
+
+		for (int i = 0; i < 4; ++i) {
+			cv::Mat final_result;
+			mix_images(original_frames[i + 4], glow_blow_results[i], mipmap_results[i], final_result, param_KeyScale);
+			if (final_result.empty() || final_result.size().width <= 0 || final_result.size().height <= 0) {
+				std::cerr << "Warning: Final blended image is empty for final sub-batch 2 frame " << i
+					<< ". Creating blank output." << std::endl;
+				final_result = cv::Mat(defaultSize, CV_8UC4, cv::Scalar(0, 0, 0, 255));
+			}
+			cv::imshow("Processed Frame (CUDA Graph)", final_result);
+			int key = cv::waitKey(30);
+			if (key == 'q') {
+				video.release();
+				cv::destroyAllWindows();
+				goto cleanup;
+			}
+			output_video.write(final_result);
+		}
+
+		auto pp_end = std::chrono::high_resolution_clock::now();
+		post_processing_time += std::chrono::duration<double>(pp_end - pp_start).count();
+	}
+
+cleanup:
+	auto total_end = std::chrono::high_resolution_clock::now();
+	double total_time = std::chrono::duration<double>(total_end - total_start).count();
+
+	video.release();
+	output_video.release();
+	cv::destroyAllWindows();
+
+	// Output performance metrics
+	std::cout << "---------------------------------------------------" << std::endl;
+	std::cout << "CUDA Graph Video Processing Performance" << std::endl;
+	std::cout << "---------------------------------------------------" << std::endl;
+	std::cout << "Total frames processed: " << total_frames << std::endl;
+	std::cout << "Total processing time: " << total_time << " seconds" << std::endl;
+	if (total_frames > 0) {
+		std::cout << "Average time per frame: " << (total_time * 1000.0) / total_frames << " ms" << std::endl;
+		std::cout << "Effective frame rate: " << total_frames / total_time << " fps" << std::endl;
+	}
+	std::cout << "Segmentation time: " << segmentation_time << " seconds ("
+		<< (segmentation_time / total_time) * 100.0 << "%)" << std::endl;
+	std::cout << "Post-processing time: " << post_processing_time << " seconds ("
+		<< (post_processing_time / total_time) * 100.0 << "%)" << std::endl;
+	std::cout << "Video processing completed with CUDA Graph acceleration." << std::endl;
+	std::cout << "Saved to: " << output_video_path << std::endl;
+	std::cout << "---------------------------------------------------" << std::endl;
+}
+
+/**
+ * @brief Applies a glow effect to video using parallel processing of single-batch TRT model
+ *
+ * This function processes video frames in parallel using multiple streams and the
+ * single-batch TensorRT model. Fixed version addresses glow effect visibility issues.
+ *
+ * @param video_nm Path to the input video file
+ * @param planFilePath Path to the single-batch TensorRT plan file
+ */
+void glow_effect_video_single_batch_parallel(const char* video_nm, std::string planFilePath) {
+	std::cout << "Starting glow effect video processing with single value detection (unified kernel blending)" << std::endl;
+
+	// *** CRITICAL FIX #1: Set appropriate parameters for visible glow effect ***
+	param_KeyLevel = 56;  // Keep this as the target segmentation value
+	param_KeyScale = 600; // Reduced from 1000 to 600 to prevent overexposure
+	default_scale = 10;   // Set to default value to ensure proper mipmap scaling
+
+	// Use moderate delta for detection (too high might cause bleed, too low might miss regions)
+	const int EXACT_DETECTION_DELTA = 20;
+
+	// Performance timing
+	auto total_start = std::chrono::high_resolution_clock::now();
+
+	// Output OpenCV build information
+	cv::String info = cv::getBuildInformation();
+	std::cout << info << std::endl;
+
+	// Open video
+	cv::VideoCapture video;
+	if (!video.open(video_nm, cv::VideoCaptureAPIs::CAP_ANY)) {
+		std::cerr << "Error: Could not open video file: " << video_nm << std::endl;
+		return;
+	}
+
+	// Get video properties
+	int frame_width = static_cast<int>(video.get(cv::CAP_PROP_FRAME_WIDTH));
+	int frame_height = static_cast<int>(video.get(cv::CAP_PROP_FRAME_HEIGHT));
+	int fps = static_cast<int>(video.get(cv::CAP_PROP_FPS));
+
+	cv::Size defaultSize((frame_width > 0) ? frame_width : 640,
+		(frame_height > 0) ? frame_height : 360);
+
+	// Create output directory if needed
+	if (!fs::exists("./VideoOutput/")) {
+		if (fs::create_directory("./VideoOutput/"))
+			std::cout << "Video Output Directory successfully created." << std::endl;
+		else {
+			std::cerr << "Failed to create video output folder." << std::endl;
+			return;
+		}
+	}
+
+	// Create output video writer
+	std::string output_video_path = "./VideoOutput/processed_video_single_value_unified.avi";
+	cv::VideoWriter output_video(output_video_path,
+		cv::VideoWriter::fourcc('M', 'J', 'P', 'G'),
+		fps, cv::Size((frame_width > 0) ? frame_width : defaultSize.width,
+			(frame_height > 0) ? frame_height : defaultSize.height));
+
+	if (!output_video.isOpened()) {
+		std::cerr << "Error: Could not open the output video for writing: " << output_video_path << std::endl;
+		return;
+	}
+
+	// Performance metrics
+	int total_frames = 0;
+	double segmentation_time = 0.0;
+	double post_processing_time = 0.0;
+
+	// Number of parallel streams to use
+	const int NUM_PARALLEL_STREAMS = 4;
+
+	// Main processing loop
+	cv::cuda::GpuMat gpu_frame;
+	std::vector<cv::Mat> original_frames;
+	std::vector<torch::Tensor> frame_tensors;
+
+	bool processing = true;
+	int batch_count = 0;
+
+	// Create diagnostic windows
+	cv::namedWindow("Segmentation Mask", cv::WINDOW_NORMAL);
+	cv::namedWindow("Segmentation Visualization", cv::WINDOW_NORMAL);
+	cv::namedWindow("Glow Overlay", cv::WINDOW_NORMAL);
+	cv::namedWindow("Before-After Comparison", cv::WINDOW_NORMAL);
+	cv::namedWindow("Processed Frame (Unified Kernel)", cv::WINDOW_NORMAL);
+	cv::namedWindow("Debug: Processed Mask", cv::WINDOW_NORMAL);
+
+	std::cout << "TARGET VALUE: " << param_KeyLevel << " (using delta: " << EXACT_DETECTION_DELTA << ")" << std::endl;
+
+	while (processing) {
+		batch_count++;
+		std::cout << "Processing batch " << batch_count << std::endl;
+
+		// Clear containers for this batch
+		original_frames.clear();
+		frame_tensors.clear();
+
+		// Read a batch of frames (one for each parallel stream)
+		for (int i = 0; i < NUM_PARALLEL_STREAMS; ++i) {
+			cv::Mat frame;
+			if (!video.read(frame) || frame.empty()) {
+				if (i == 0) {
+					// No more frames to process
+					processing = false;
+					break;
+				}
+				// Duplicate last valid frame if not enough frames in the batch
+				if (!original_frames.empty()) {
+					frame_tensors.push_back(frame_tensors.back().clone());
+					original_frames.push_back(original_frames.back().clone());
+				}
+				continue;
+			}
+
+			total_frames++;
+
+			// Validate frame dimensions
+			if (frame.empty() || frame.cols <= 0 || frame.rows <= 0) {
+				std::cerr << "Warning: Read frame " << i << " is invalid. Using default blank image." << std::endl;
+				frame = cv::Mat(defaultSize, CV_8UC3, cv::Scalar(0, 0, 0));
+			}
+
+			original_frames.push_back(frame.clone());
+
+			try {
+				// Preprocess frame for TensorRT: upload to GPU and resize
+				gpu_frame.upload(frame);
+				cv::cuda::GpuMat resized_gpu_frame;
+				try {
+					cv::cuda::resize(gpu_frame, resized_gpu_frame, cv::Size(384, 384));
+				}
+				catch (cv::Exception& e) {
+					std::cerr << "Error during GPU resize: " << e.what() << ". Using blank image instead." << std::endl;
+					cv::Mat blank(384, 384, frame.type(), cv::Scalar(0, 0, 0));
+					resized_gpu_frame.upload(blank);
+				}
+				torch::Tensor frame_tensor = ImageProcessingUtil::process_img(resized_gpu_frame, false);
+				frame_tensor = frame_tensor.to(torch::kFloat32);
+				if (frame_tensor.dim() == 3) {
+					frame_tensor = frame_tensor.unsqueeze(0);
+				}
+				frame_tensors.push_back(frame_tensor);
+			}
+			catch (const std::exception& e) {
+				std::cerr << "Error preprocessing frame " << i << ": " << e.what() << std::endl;
+				torch::Tensor dummy_tensor = torch::zeros({ 1, 3, 384, 384 }, torch::kFloat32);
+				frame_tensors.push_back(dummy_tensor);
+			}
+		}
+
+		if (!processing || frame_tensors.empty()) {
+			break;
+		}
+
+		// Measure segmentation time
+		auto seg_start = std::chrono::high_resolution_clock::now();
+		std::vector<cv::Mat> segmentation_masks;
+		try {
+			segmentation_masks = TRTInference::measure_segmentation_trt_performance_single_batch_parallel(
+				planFilePath, frame_tensors, NUM_PARALLEL_STREAMS);
+		}
+		catch (const std::exception& e) {
+			std::cerr << "Error in segmentation inference: " << e.what() << std::endl;
+			segmentation_masks.resize(frame_tensors.size());
+			for (size_t i = 0; i < frame_tensors.size(); ++i) {
+				segmentation_masks[i] = cv::Mat(384, 384, CV_8UC1, cv::Scalar(0));
+			}
+		}
+		auto seg_end = std::chrono::high_resolution_clock::now();
+		segmentation_time += std::chrono::duration<double>(seg_end - seg_start).count();
+
+		// Post-process each frame
+		auto pp_start = std::chrono::high_resolution_clock::now();
+
+		// For each frame in the batch, process the segmentation mask and glow effect
+		// (This loop is largely unchanged except for later replacing the triple-buffer/mix_images part.)
+		std::vector<cv::Mat> processed_masks;      // Stores the cleaned (processed) mask
+		std::vector<cv::Mat> glow_blow_results;      // Stores the glow overlay (from glow_blow)
+		for (size_t i = 0; i < segmentation_masks.size() && i < original_frames.size(); ++i) {
+			try {
+				// Resize segmentation mask to match original frame size
+				cv::Mat resized_mask;
+				cv::Size targetSize = (original_frames[i].empty() || original_frames[i].cols <= 0 || original_frames[i].rows <= 0)
+					? defaultSize : original_frames[i].size();
+				try {
+					if (segmentation_masks[i].empty() || segmentation_masks[i].cols <= 0 || segmentation_masks[i].rows <= 0) {
+						resized_mask = cv::Mat(targetSize, CV_8UC1, cv::Scalar(0));
+					}
+					else {
+						cv::resize(segmentation_masks[i], resized_mask, targetSize);
+					}
+				}
+				catch (cv::Exception& e) {
+					std::cerr << "Error during segmentation mask resize: " << e.what() << ". Using blank mask." << std::endl;
+					resized_mask = cv::Mat(targetSize, CV_8UC1, cv::Scalar(0));
+				}
+
+				// *** CRITICAL FIX #2: Pre-process mask to force exact matching ***
+				cv::Mat processed_mask = resized_mask.clone();
+				for (int y = 0; y < processed_mask.rows; ++y) {
+					for (int x = 0; x < processed_mask.cols; ++x) {
+						unsigned char pixel_value = processed_mask.at<uchar>(y, x);
+						if (std::abs(pixel_value - param_KeyLevel) <= EXACT_DETECTION_DELTA) {
+							processed_mask.at<uchar>(y, x) = param_KeyLevel;
+						}
+						else {
+							processed_mask.at<uchar>(y, x) = 0;
+						}
+					}
+				}
+
+				// Debug: Display the processed mask (first frame only)
+				if (i == 0) {
+					cv::imshow("Debug: Processed Mask", processed_mask);
+					int exact_matches = cv::countNonZero(processed_mask == param_KeyLevel);
+					std::cout << "Debug: Mask contains " << exact_matches << " exact matches with value "
+						<< param_KeyLevel << std::endl;
+				}
+
+				processed_masks.push_back(processed_mask);
+
+				// Create visualization of the mask (for display purposes)
+				cv::Mat exact_value_mask = cv::Mat::zeros(resized_mask.size(), CV_8UC1);
+				for (int y = 0; y < resized_mask.rows; ++y) {
+					for (int j = 0; j < resized_mask.cols; ++j) {
+						int mask_pixel = resized_mask.at<uchar>(y, j);
+						if (std::abs(mask_pixel - param_KeyLevel) <= EXACT_DETECTION_DELTA) {
+							exact_value_mask.at<uchar>(y, j) = 255;
+						}
+					}
+				}
+				if (i == 0) {
+					cv::imshow("Segmentation Mask", exact_value_mask);
+				}
+
+				// Visualize segmentation on original frame (using a purple highlight)
+				cv::Mat visualization = original_frames[i].clone();
+				for (int y = 0; y < resized_mask.rows; ++y) {
+					for (int j = 0; j < resized_mask.cols; ++j) {
+						int mask_pixel = resized_mask.at<uchar>(y, j);
+						if (std::abs(mask_pixel - param_KeyLevel) <= EXACT_DETECTION_DELTA) {
+							cv::Vec3b& pixel = visualization.at<cv::Vec3b>(y, j);
+							pixel[0] = pixel[0] * 0.5 + 238 * 0.5;
+							pixel[1] = pixel[1] * 0.5 + 130 * 0.5;
+							pixel[2] = pixel[2] * 0.5 + 238 * 0.5;
+						}
+					}
+				}
+				if (i == 0) {
+					cv::imshow("Segmentation Visualization", visualization);
+				}
+
+				// Apply glow blow effect using the processed mask
+				cv::Mat dst_rgba;
+				glow_blow(processed_mask, dst_rgba, param_KeyLevel, EXACT_DETECTION_DELTA);
+				if (dst_rgba.channels() != 4) {
+					cv::cvtColor(dst_rgba, dst_rgba, cv::COLOR_BGR2BGRA);
+				}
+				glow_blow_results.push_back(dst_rgba);
+				if (i == 0) {
+					cv::imshow("Glow Overlay", dst_rgba);
+				}
+			}
+			catch (const std::exception& e) {
+				std::cerr << "Error in mask preprocessing for frame " << i << ": " << e.what() << std::endl;
+				cv::Size targetSize = (original_frames[i].empty() || original_frames[i].cols <= 0 || original_frames[i].rows <= 0)
+					? defaultSize : original_frames[i].size();
+				processed_masks.push_back(cv::Mat(targetSize, CV_8UC1, cv::Scalar(0)));
+				glow_blow_results.push_back(cv::Mat(targetSize, CV_8UC4, cv::Scalar(0, 0, 0, 0)));
+			}
+		}
+
+		// ---- New: Use unified GPU kernel for blending ----
+		// For each frame in the batch, convert inputs to RGBA and call filter_and_blend
+		for (size_t i = 0; i < original_frames.size() && i < glow_blow_results.size() && i < processed_masks.size(); ++i) {
+			try {
+				// Convert original frame to RGBA if necessary
+				cv::Mat src_rgba;
+				if (original_frames[i].channels() != 4) {
+					cv::cvtColor(original_frames[i], src_rgba, cv::COLOR_BGR2BGRA);
+				}
+				else {
+					src_rgba = original_frames[i].clone();
+				}
+
+				// Convert the processed mask into an RGBA mask.
+				// (Assumes you have a function threshold_mask_to_rgba that takes a single-channel mask,
+				// the target value, and a tolerance, and returns a CV_8UC4 image.)
+				cv::Mat mask_rgba = threshold_mask_to_rgba(processed_masks[i], param_KeyLevel, EXACT_DETECTION_DELTA);
+
+				// Ensure the glow overlay is in RGBA format
+				cv::Mat glow_rgba = glow_blow_results[i];
+				if (glow_rgba.channels() != 4) {
+					cv::cvtColor(glow_rgba, glow_rgba, cv::COLOR_BGR2RGBA);
+				}
+
+				// Prepare the output image buffer
+				cv::Mat final_result;
+				final_result.create(src_rgba.size(), CV_8UC4);
+
+				// Call the unified GPU kernel which performs mipmap generation and blending
+				filter_and_blend(src_rgba.cols, src_rgba.rows, default_scale, param_KeyScale,
+					reinterpret_cast<uchar4*>(mask_rgba.data),
+					reinterpret_cast<uchar4*>(glow_rgba.data),
+					reinterpret_cast<uchar4*>(src_rgba.data),
+					reinterpret_cast<uchar4*>(final_result.data));
+
+				// Optional: Create a side-by-side comparison for the first frame in the batch
+				if (i == 0) {
+					cv::Mat comparison;
+					cv::hconcat(src_rgba, final_result, comparison);
+					cv::imshow("Before-After Comparison", comparison);
+				}
+
+				cv::imshow("Processed Frame (Unified Kernel)", final_result);
+				int key = cv::waitKey(1);
+				if (key == 'q') {
+					processing = false;
+					break;
+				}
+				output_video.write(final_result);
+			}
+			catch (const std::exception& e) {
+				std::cerr << "Error in final unified blending for frame " << i << ": " << e.what() << std::endl;
+				cv::Mat blank_output = cv::Mat(defaultSize, CV_8UC4, cv::Scalar(0, 0, 0, 255));
+				output_video.write(blank_output);
+				if (i == 0) {
+					cv::imshow("Processed Frame (Unified Kernel)", blank_output);
+					cv::waitKey(1);
+				}
+			}
+		}
+		// -----------------------------------------------------
+
+		auto pp_end = std::chrono::high_resolution_clock::now();
+		post_processing_time += std::chrono::duration<double>(pp_end - pp_start).count();
+
+		std::cout << "Completed batch " << batch_count << " (" << original_frames.size()
+			<< " frames, total: " << total_frames << ")" << std::endl;
+	}
+
+	auto total_end = std::chrono::high_resolution_clock::now();
+	double total_time = std::chrono::duration<double>(total_end - total_start).count();
+
+	// Clean up
+	video.release();
+	output_video.release();
+	cv::destroyAllWindows();
+
+	// Output performance metrics
+	std::cout << "---------------------------------------------------" << std::endl;
+	std::cout << "glow_effect_video_single_batch_parallel Performance" << std::endl;
+	std::cout << "---------------------------------------------------" << std::endl;
+	std::cout << "Target value processed: " << param_KeyLevel << std::endl;
+	std::cout << "Delta tolerance: " << EXACT_DETECTION_DELTA << std::endl;
+	std::cout << "Total frames processed: " << total_frames << std::endl;
+	std::cout << "Total processing time: " << total_time << " seconds" << std::endl;
+	if (total_frames > 0) {
+		std::cout << "Average time per frame: " << (total_time * 1000.0) / total_frames << " ms" << std::endl;
+		std::cout << "Effective frame rate: " << total_frames / total_time << " fps" << std::endl;
+	}
+	std::cout << "Segmentation time: " << segmentation_time << " seconds ("
+		<< (segmentation_time / total_time) * 100.0 << "%)" << std::endl;
+	std::cout << "Post-processing time: " << post_processing_time << " seconds ("
+		<< (post_processing_time / total_time) * 100.0 << "%)" << std::endl;
+	std::cout << "Video processing completed with unified kernel blending." << std::endl;
+	std::cout << "Saved to: " << output_video_path << std::endl;
+	std::cout << "---------------------------------------------------" << std::endl;
 }